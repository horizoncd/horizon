--- conflicted
+++ resolved
@@ -757,18 +757,48 @@
                           }
                       }
                   }
-<<<<<<< HEAD
+  /apis/core/v1/clusters/{clusterID}/containerlog?podName={podName}&containerName={containerName}:
+    parameters:
+      - name: clusterID
+        in: path
+        description: id of cluster
+        required: true
+      - name: podName
+        in: query
+        description: name of pod
+        required: true
+      - name: containerName
+        in: query
+        description: name of container
+        required: true
+    get:
+      tags:
+        - cluster
+      operationId: getContainerLog
+      summary: Get log of a cluster container
+      responses:
+        "200":
+          description: Success
+          content:
+            text/plain:
+              schema:
+                example: |
+                  xxxxxxxxxxxx
+                  xxxxxxxxxxxx
+                  xxxxxxxxxxxx
+        default:
+          description: Unexpected error
+          content:
+            application/json:
+              schema:
+                $ref: "common.yaml#/components/schemas/Error"
 
   /apis/core/v1/clusters/{clusterID}/online:
-=======
-  /apis/core/v1/clusters/{clusterID}/containerlog?podName={podName}&containerName={containerName}:
->>>>>>> 1fbe6e26
-    parameters:
-      - name: clusterID
-        in: path
-        description: id of cluster
-        required: true
-<<<<<<< HEAD
+    parameters:
+      - name: clusterID
+        in: path
+        description: id of cluster
+        required: true
     post:
       tags:
         - cluster
@@ -786,26 +816,10 @@
                      "poc-javaapp-test-2-8597696689-v1g1y"
                   ]
                 }
-=======
-      - name: podName
-        in: query
-        description: name of pod
-        required: true
-      - name: containerName
-        in: query
-        description: name of container
-        required: true
-    get:
-      tags:
-        - cluster
-      operationId: getContainerLog
-      summary: Get log of a cluster container
->>>>>>> 1fbe6e26
-      responses:
-        "200":
-          description: Success
-          content:
-<<<<<<< HEAD
+      responses:
+        "200":
+          description: Success
+          content:
             application/json:
               schema:
                 example: |
@@ -904,18 +918,4 @@
                         "result": false
                       }
                     }
-                  }
-=======
-            text/plain:
-              schema:
-                example: |
-                  xxxxxxxxxxxx
-                  xxxxxxxxxxxx
-                  xxxxxxxxxxxx
-        default:
-          description: Unexpected error
-          content:
-            application/json:
-              schema:
-                $ref: "common.yaml#/components/schemas/Error"
->>>>>>> 1fbe6e26
+                  }