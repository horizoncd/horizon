# "horizon:O{AyroRA@@tcp(music-horizon-dev-jd-26519.rds.cn-east-p1.internal:3331)/horizon?charset=utf8mb4&parseTime=True&loc=Local"
serverConfig:
  port: 8080
cloudEventServerConfig:
  port: 8181
dbConfig:
  host: music-horizon-dev-jd-26519.rds.cn-east-p1.internal
  port: 3331
  username: horizon
  password: O{AyroRA@
  database: horizon
  prometheusEnabled: true
oidcConfig:
  userHeader: X-HORIZON-OIDC-USER
  fullNameHeader: X-HORIZON-OIDC-FULLNAME
  emailHeader: X-HORIZON-OIDC-EMAIL
  oidcIDHeader: X-HORIZON-OIDC-ID
  oidcTypeHeader: X-HORIZON-OIDC-TYPE
gitlabMapper:
  control:
    httpURL: https://g.hz.netease.com
    # token for grp.cloudnative
    token: ""
  compute:
    httpURL: http://cicd.mockserver.org
    sshURL: ssh://git@music-cicd-gitlab-test.hz.netease.com:22222
    token: ""
gitlabRepoConfig:
  application:
    parent:
      path: music-cloud-native/applications
      id: 4278
    recyclingParent:
      path: music-cloud-native/recycling-applications
      id: 4586
  cluster:
    parent:
      path: music-cloud-native/clusters
      id: 4279
    recyclingParent:
      path: music-cloud-native/recycling-clusters
      id: 4587
helmRepoMapper:
  dev,test,reg,perf,beta,pre,online: "https://harbor.mock.org/chartrepo/horizon-template"
argoCDMapper:
  dev,test,reg,perf,beta,pre,online:
    url: http://argocd.yf-dev2.netease.com
    token: ""
tektonMapper:
  dev,test,reg,perf,beta,pre,online:
    server: http://el-horizon-listener.tekton-resources:8080
    namespace: tekton-resources
    # if you run horizon on local machine, you need to set this to the absolute path of your kubeconfig
    # if you are running it on mac, the path may be looked like '/Users/xxx/.kube/config'
<<<<<<< HEAD
    kubeconfig: /Users/wurongjun/.kube/config
=======
    kubeconfig: ""
>>>>>>> 65ec8557
    s3:
      accessKey: 
      secretKey: 
      region: us-east-1
      endpoint: nos-jd.service.163.org
      bucket: yufeng-collector-dev
      skipVerify: true
      s3ForcePathStyle: true
grafanaMapper:
  hz-dev2:
    basicDashboard: "http://grafana.yf-dev2.netease.com/d/R3l8AsF7z/pod-resources?orgId=1&kiosk&theme=light&var-namespace=%s&var-datasource=Prometheus&var-cluster=%s"
    serverlessDashboard: "http://grafana.yf-dev2.netease.com/d/mkwWamKnk/knative-user?orgId=1&kiosk&theme=light&var-datasource=Prometheus&var-cluster=%s"
    querySeries: "http://grafana.yf-dev2.netease.com/api/datasources/proxy/1/api/v1/series"
grafanaSLO:
    overviewDashboard: "http://grafana.yf-dev2.netease.com/d/Wz3GSBank/slo-gai-lan?orgId=1&kiosk&theme=light&var-env=%s"
    apiDashboard: "http://grafana.yf-dev2.netease.com/d/tKjaD1-nk/horizon-api-slo?orgId=1&kiosk&theme=light"
    pipelineDashboard: "http://grafana.yf-dev2.netease.com/d/g40XAtbnk/horizon-pipeline-slo?orgId=1&kiosk&theme=light&var-env=%s"

oauth:
  # if you run horizon on local machine, you need to set this to the absolute path of your auth.html
  # for example ${projectdir}/core/http/api/v1/oauthserver/auth.html
  oauthHTMLLocation:
  authorizeCodeExpireIn: 10m
  accessTokenExpireIn: 24h
<|MERGE_RESOLUTION|>--- conflicted
+++ resolved
@@ -52,11 +52,7 @@
     namespace: tekton-resources
     # if you run horizon on local machine, you need to set this to the absolute path of your kubeconfig
     # if you are running it on mac, the path may be looked like '/Users/xxx/.kube/config'
-<<<<<<< HEAD
-    kubeconfig: /Users/wurongjun/.kube/config
-=======
     kubeconfig: ""
->>>>>>> 65ec8557
     s3:
       accessKey: 
       secretKey: 
