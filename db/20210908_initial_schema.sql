--- conflicted
+++ resolved
@@ -201,10 +201,6 @@
   AUTO_INCREMENT = 1
   DEFAULT CHARSET = utf8mb4;
 
-<<<<<<< HEAD
-    `created_at`    datetime         NOT NULL DEFAULT CURRENT_TIMESTAMP,
-    `updated_at`    datetime         NOT NULL DEFAULT CURRENT_TIMESTAMP ON UPDATE CURRENT_TIMESTAMP,
-=======
 -- environment_region table
 CREATE TABLE `environment_region`
 (
@@ -223,7 +219,6 @@
 ) ENGINE = InnoDB
   AUTO_INCREMENT = 1
   DEFAULT CHARSET = utf8mb4;
->>>>>>> 077e253e
 
 -- cluster table
 CREATE TABLE `cluster`
