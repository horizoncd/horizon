-- group table
CREATE TABLE `group`
(
    `id`               int(11) unsigned NOT NULL AUTO_INCREMENT,
    `name`             varchar(128)     NOT NULL DEFAULT '',
    `path`             varchar(32)      NOT NULL DEFAULT '',
    `description`      varchar(256)              DEFAULT NULL,
    `visibility_level` varchar(16)      NOT NULL COMMENT 'public or private',
    `parent_id`        int(11)          NOT NULL DEFAULT 0 COMMENT 'ID of the parent group',
    `traversal_ids`    varchar(32)      NOT NULL DEFAULT '' COMMENT 'ID path from the root, like 1,2,3',
    `created_at`       datetime         NOT NULL DEFAULT CURRENT_TIMESTAMP,
    `updated_at`       datetime         NOT NULL DEFAULT CURRENT_TIMESTAMP ON UPDATE CURRENT_TIMESTAMP,
    `deleted_at`       datetime                  DEFAULT NULL,
    PRIMARY KEY (`id`),
    UNIQUE KEY `idx_parent_id_name_delete_at` (`parent_id`, `name`, `deleted_at`),
    UNIQUE KEY `idx_parent_id_path_delete_at` (`parent_id`, `path`, `deleted_at`)
) ENGINE = InnoDB
  AUTO_INCREMENT = 1
  DEFAULT CHARSET = utf8mb4;

-- user table
<<<<<<< HEAD
CREATE TABLE `user`
(
    `id`         int(11) unsigned NOT NULL AUTO_INCREMENT,
    `name`       varchar(64)      NOT NULL DEFAULT '',
    `email`      varchar(64)      NOT NULL DEFAULT '',
    `phone`      varchar(32)               DEFAULT NULL COMMENT '',
    `oidc_id`    varchar(64)      NOT NULL COMMENT 'oidc id, which is a unique key in oidc system.',
    `oidc_type`  varchar(64)      NOT NULL COMMENT 'oidc type, such as google, github, gitlab etc.',
    `admin`      tinyint(1)       NOT NULL COMMENT 'is system admin，0-false，1-true',
    `created_at` datetime         NOT NULL DEFAULT CURRENT_TIMESTAMP,
    `updated_at` datetime         NOT NULL DEFAULT CURRENT_TIMESTAMP ON UPDATE CURRENT_TIMESTAMP,
    `deleted_at` datetime                  DEFAULT NULL,
=======
CREATE TABLE `user` (
    `id` int(11) unsigned NOT NULL AUTO_INCREMENT,
    `name` varchar(64) NOT NULL DEFAULT '',
    `full_name` varchar(128) DEFAULT '',
    `email` varchar(64) NOT NULL DEFAULT '',
    `phone` varchar(32) DEFAULT NULL,
    `oidc_id` varchar(64) NOT NULL COMMENT 'oidc id, which is a unique key in oidc system.',
    `oidc_type` varchar(64) NOT NULL COMMENT 'oidc type, such as google, github, gitlab etc.',
    `admin`  tinyint(1) NOT NULL COMMENT 'is system admin，0-false，1-true',
    `created_at` datetime NOT NULL DEFAULT CURRENT_TIMESTAMP,
    `updated_at` datetime NOT NULL DEFAULT CURRENT_TIMESTAMP ON UPDATE CURRENT_TIMESTAMP,
    `deleted_at` datetime DEFAULT NULL,
>>>>>>> f54e1e68
    PRIMARY KEY (`id`),
    KEY `idx_deleted_at` (`deleted_at`),
    UNIQUE KEY `idx_name` (`name`)
) ENGINE = InnoDB
  AUTO_INCREMENT = 1
  DEFAULT CHARSET = utf8mb4;

-- gitlab table
CREATE TABLE `gitlab`
(
    `id`         int(11) unsigned NOT NULL AUTO_INCREMENT,
    `name`       varchar(64)      NOT NULL DEFAULT '' COMMENT 'the name of gitlab',
    `url`        varchar(128)     NOT NULL DEFAULT '' COMMENT 'gitlab base url',
    `token`      varchar(128)     NOT NULL DEFAULT '' COMMENT 'gitlab token',
    `created_at` datetime         NOT NULL DEFAULT CURRENT_TIMESTAMP,
    `updated_at` datetime         NOT NULL DEFAULT CURRENT_TIMESTAMP ON UPDATE CURRENT_TIMESTAMP,
    `deleted_at` datetime                  DEFAULT NULL,
    `created_by` varchar(64)      NOT NULL DEFAULT '' COMMENT 'creator',
    `updated_by` varchar(64)      NOT NULL DEFAULT '' COMMENT 'updater',
    PRIMARY KEY (`id`),
    KEY `idx_deleted_at` (`deleted_at`),
    UNIQUE KEY `idx_name` (`name`)
) ENGINE = InnoDB
  AUTO_INCREMENT = 1
  DEFAULT CHARSET = utf8mb4;

-- template table
CREATE TABLE `template`
(
    `id`          int(11) unsigned NOT NULL AUTO_INCREMENT,
    `name`        varchar(64)      NOT NULL DEFAULT '' COMMENT 'the name of template',
    `description` varchar(256)     NULL COMMENT 'the template description',
    `created_at`  datetime         NOT NULL DEFAULT CURRENT_TIMESTAMP,
    `updated_at`  datetime         NOT NULL DEFAULT CURRENT_TIMESTAMP ON UPDATE CURRENT_TIMESTAMP,
    `deleted_at`  datetime                  DEFAULT NULL,
    `created_by`  varchar(64)      NOT NULL DEFAULT '' COMMENT 'creator',
    `updated_by`  varchar(64)      NOT NULL DEFAULT '' COMMENT 'updater',
    PRIMARY KEY (`id`),
    KEY `idx_deleted_at` (`deleted_at`),
    UNIQUE KEY `idx_name` (`name`)
) ENGINE = InnoDB
  AUTO_INCREMENT = 1
  DEFAULT CHARSET = utf8mb4;

-- template release table
CREATE TABLE `template_release`
(
    `id`             int(11) unsigned NOT NULL AUTO_INCREMENT,
    `template_name`  varchar(64)      NOT NULL COMMENT 'the name of template',
    `name`           varchar(64)      NOT NULL DEFAULT '' COMMENT 'the name of template release',
    `description`    varchar(256)     NOT NULL COMMENT 'description about this template release',
    `gitlab_name`    varchar(64)      NOT NULL COMMENT 'the name of gitlab',
    `gitlab_project` varchar(256)     NOT NULL COMMENT 'project ID or relative path in gitlab',
    `recommended`    tinyint(1)       NOT NULL COMMENT 'is the most recommended template, 0-false, 1-true',
    `created_at`     datetime         NOT NULL DEFAULT CURRENT_TIMESTAMP,
    `updated_at`     datetime         NOT NULL DEFAULT CURRENT_TIMESTAMP ON UPDATE CURRENT_TIMESTAMP,
    `deleted_at`     datetime                  DEFAULT NULL,
    `created_by`     varchar(64)      NOT NULL DEFAULT '' COMMENT 'creator',
    `updated_by`     varchar(64)      NOT NULL DEFAULT '' COMMENT 'updater',
    PRIMARY KEY (`id`),
    KEY `idx_deleted_at` (`deleted_at`),
    UNIQUE KEY `idx_template_name_name` (`template_name`, `name`)
) ENGINE = InnoDB
  AUTO_INCREMENT = 1
  DEFAULT CHARSET = utf8mb4;

-- application table
CREATE TABLE `application`
(
    `id`               int(11) unsigned NOT NULL AUTO_INCREMENT,
    `group_id`         int(11) unsigned NOT NULL COMMENT 'group id',
    `name`             varchar(64)      NOT NULL DEFAULT '' COMMENT 'the name of application',
    `description`      varchar(256)              DEFAULT NULL COMMENT 'the description of application',
    `priority`         varchar(16)      NOT NULL DEFAULT 'P3' COMMENT 'the priority of application',
    `git_url`          varchar(128)              DEFAULT NULL COMMENT 'git repo url',
    `git_subfolder`    varchar(128)              DEFAULT NULL COMMENT 'git repo subfolder',
    `git_branch`       varchar(128)              DEFAULT NULL COMMENT 'git default branch',
    `template`         varchar(64)      NOT NULL COMMENT 'template name',
    `template_release` varchar(64)      NOT NULL COMMENT 'template release',
    `created_at`       datetime         NOT NULL DEFAULT CURRENT_TIMESTAMP,
    `updated_at`       datetime         NOT NULL DEFAULT CURRENT_TIMESTAMP ON UPDATE CURRENT_TIMESTAMP,
    `deleted_at`       datetime                  DEFAULT NULL,
    `created_by`       varchar(64)      NOT NULL DEFAULT '' COMMENT 'creator',
    `updated_by`       varchar(64)      NOT NULL DEFAULT '' COMMENT 'updater',
    PRIMARY KEY (`id`),
    KEY `idx_deleted_at` (`deleted_at`),
    UNIQUE KEY `idx_name` (`name`)
) ENGINE = InnoDB
  AUTO_INCREMENT = 1
  DEFAULT CHARSET = utf8mb4;<|MERGE_RESOLUTION|>--- conflicted
+++ resolved
@@ -19,11 +19,11 @@
   DEFAULT CHARSET = utf8mb4;
 
 -- user table
-<<<<<<< HEAD
 CREATE TABLE `user`
 (
     `id`         int(11) unsigned NOT NULL AUTO_INCREMENT,
     `name`       varchar(64)      NOT NULL DEFAULT '',
+    `full_name`  varchar(128)              DEFAULT '',
     `email`      varchar(64)      NOT NULL DEFAULT '',
     `phone`      varchar(32)               DEFAULT NULL COMMENT '',
     `oidc_id`    varchar(64)      NOT NULL COMMENT 'oidc id, which is a unique key in oidc system.',
@@ -32,20 +32,6 @@
     `created_at` datetime         NOT NULL DEFAULT CURRENT_TIMESTAMP,
     `updated_at` datetime         NOT NULL DEFAULT CURRENT_TIMESTAMP ON UPDATE CURRENT_TIMESTAMP,
     `deleted_at` datetime                  DEFAULT NULL,
-=======
-CREATE TABLE `user` (
-    `id` int(11) unsigned NOT NULL AUTO_INCREMENT,
-    `name` varchar(64) NOT NULL DEFAULT '',
-    `full_name` varchar(128) DEFAULT '',
-    `email` varchar(64) NOT NULL DEFAULT '',
-    `phone` varchar(32) DEFAULT NULL,
-    `oidc_id` varchar(64) NOT NULL COMMENT 'oidc id, which is a unique key in oidc system.',
-    `oidc_type` varchar(64) NOT NULL COMMENT 'oidc type, such as google, github, gitlab etc.',
-    `admin`  tinyint(1) NOT NULL COMMENT 'is system admin，0-false，1-true',
-    `created_at` datetime NOT NULL DEFAULT CURRENT_TIMESTAMP,
-    `updated_at` datetime NOT NULL DEFAULT CURRENT_TIMESTAMP ON UPDATE CURRENT_TIMESTAMP,
-    `deleted_at` datetime DEFAULT NULL,
->>>>>>> f54e1e68
     PRIMARY KEY (`id`),
     KEY `idx_deleted_at` (`deleted_at`),
     UNIQUE KEY `idx_name` (`name`)
