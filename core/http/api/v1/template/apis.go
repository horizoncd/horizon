--- conflicted
+++ resolved
@@ -34,11 +34,7 @@
 
 func (a *API) ListTemplateRelease(c *gin.Context) {
 	t := c.Param(_templateParam)
-<<<<<<< HEAD
-	templates, err := a.templateReleaseMgr.ListByTemplateName(c, t)
-=======
 	templateReleases, err := a.templateCtl.ListTemplateRelease(c, t)
->>>>>>> 63552206
 	if err != nil {
 		response.AbortWithInternalError(c, err.Error())
 		return
