--- conflicted
+++ resolved
@@ -1,15 +1,5 @@
 package group
 
-<<<<<<< HEAD
-type Detail struct {
-	ID              uint   `json:"id"`
-	Name            string `json:"name"`
-	FullName        string `json:"fullName"`
-	Path            string `json:"path"`
-	VisibilityLevel string `json:"visibilityLevel"`
-	Description     string `json:"description"`
-	ParentID        *uint  `json:"parentId"`
-=======
 type GroupChild struct {
 	ID              uint         `json:"id"`
 	Name            string       `json:"name"`
@@ -21,7 +11,6 @@
 	Type            string       `json:"type"`
 	ChildrenCount   int          `json:"childrenCount"`
 	Children        []GroupChild `json:"children"`
->>>>>>> 3c92269b
 }
 
 type NewGroup struct {
@@ -29,5 +18,5 @@
 	Path            string `json:"path" binding:"required"`
 	VisibilityLevel string `json:"visibilityLevel" binding:"required"`
 	Description     string `json:"description"`
-	ParentID        *uint  `json:"parentId"`
+	ParentId        *uint  `json:"parentId"`
 }