package cluster

import (
	"fmt"
	"strconv"

	"g.hz.netease.com/horizon/core/common"
	"g.hz.netease.com/horizon/core/controller/cluster"
	"g.hz.netease.com/horizon/pkg/server/response"
	"github.com/gin-gonic/gin"
)

func (a *API) BuildDeploy(c *gin.Context) {
	var request *cluster.BuildDeployRequest
	if err := c.ShouldBindJSON(&request); err != nil {
		response.AbortWithRequestError(c, common.InvalidRequestBody,
			fmt.Sprintf("request body is invalid, err: %v", err))
		return
	}

	clusterIDStr := c.Param(_clusterIDParam)
	clusterID, err := strconv.ParseUint(clusterIDStr, 10, 0)
	if err != nil {
		response.AbortWithRequestError(c, common.InvalidRequestParam, err.Error())
		return
	}

	resp, err := a.clusterCtl.BuildDeploy(c, uint(clusterID), request)
	if err != nil {
		response.AbortWithError(c, err)
		return
	}
	response.SuccessWithData(c, resp)
}

<<<<<<< HEAD
func (a *API) GetDiff(c *gin.Context) {
=======
func (a *API) ClusterStatus(c *gin.Context) {
>>>>>>> b95b14f1
	clusterIDStr := c.Param(_clusterIDParam)
	clusterID, err := strconv.ParseUint(clusterIDStr, 10, 0)
	if err != nil {
		response.AbortWithRequestError(c, common.InvalidRequestParam, err.Error())
		return
	}
<<<<<<< HEAD
	targetBranch := c.Query(_targetbranch)

	resp, err := a.clusterCtl.GetDiff(c, uint(clusterID), targetBranch)
=======

	resp, err := a.clusterCtl.GetClusterStatus(c, uint(clusterID))
	if err != nil {
		response.AbortWithError(c, err)
		return
	}
	response.SuccessWithData(c, resp)
}

func (a *API) InternalDeploy(c *gin.Context) {
	clusterIDStr := c.Param(_clusterIDParam)
	clusterID, err := strconv.ParseUint(clusterIDStr, 10, 0)
	if err != nil {
		response.AbortWithRequestError(c, common.InvalidRequestParam, err.Error())
		return
	}

	var request *cluster.InternalDeployRequest
	if err := c.ShouldBindJSON(&request); err != nil {
		response.AbortWithRequestError(c, common.InvalidRequestBody,
			fmt.Sprintf("request body is invalid, err: %v", err))
		return
	}
	resp, err := a.clusterCtl.InternalDeploy(c, uint(clusterID), request)
>>>>>>> b95b14f1
	if err != nil {
		response.AbortWithError(c, err)
		return
	}
	response.SuccessWithData(c, resp)
}<|MERGE_RESOLUTION|>--- conflicted
+++ resolved
@@ -33,22 +33,30 @@
 	response.SuccessWithData(c, resp)
 }
 
-<<<<<<< HEAD
 func (a *API) GetDiff(c *gin.Context) {
-=======
-func (a *API) ClusterStatus(c *gin.Context) {
->>>>>>> b95b14f1
 	clusterIDStr := c.Param(_clusterIDParam)
 	clusterID, err := strconv.ParseUint(clusterIDStr, 10, 0)
 	if err != nil {
 		response.AbortWithRequestError(c, common.InvalidRequestParam, err.Error())
 		return
 	}
-<<<<<<< HEAD
 	targetBranch := c.Query(_targetbranch)
+	resp, err := a.clusterCtl.GetDiff(c, uint(clusterID), targetBranch)
 
-	resp, err := a.clusterCtl.GetDiff(c, uint(clusterID), targetBranch)
-=======
+	if err != nil {
+		response.AbortWithError(c, err)
+		return
+	}
+	response.SuccessWithData(c, resp)
+}
+
+func (a *API) ClusterStatus(c *gin.Context) {
+	clusterIDStr := c.Param(_clusterIDParam)
+	clusterID, err := strconv.ParseUint(clusterIDStr, 10, 0)
+	if err != nil {
+		response.AbortWithRequestError(c, common.InvalidRequestParam, err.Error())
+		return
+	}
 
 	resp, err := a.clusterCtl.GetClusterStatus(c, uint(clusterID))
 	if err != nil {
@@ -73,7 +81,6 @@
 		return
 	}
 	resp, err := a.clusterCtl.InternalDeploy(c, uint(clusterID), request)
->>>>>>> b95b14f1
 	if err != nil {
 		response.AbortWithError(c, err)
 		return
