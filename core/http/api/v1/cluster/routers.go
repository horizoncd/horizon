--- conflicted
+++ resolved
@@ -34,13 +34,12 @@
 			HandlerFunc: api.BuildDeploy,
 		}, {
 			Method:      http.MethodGet,
-<<<<<<< HEAD
 			Pattern:     fmt.Sprintf("/clusters/:%v/diffs", _clusterIDParam),
 			HandlerFunc: api.GetDiff,
-=======
+		}, {
+			Method:      http.MethodGet,
 			Pattern:     fmt.Sprintf("/clusters/:%v/status", _clusterIDParam),
 			HandlerFunc: api.ClusterStatus,
->>>>>>> b95b14f1
 		},
 	}
 
