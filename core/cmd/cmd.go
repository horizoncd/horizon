--- conflicted
+++ resolved
@@ -193,15 +193,10 @@
 	var (
 		// init controller
 		memberCtl      = memberctl.NewController(mservice)
-<<<<<<< HEAD
 		applicationCtl = applicationctl.NewController(applicationGitRepo, templateSchemaGetter, nil)
-		clusterCtl     = clusterctl.NewController(clusterGitRepo, applicationGitRepo,
-			cd.NewCD(config.ArgoCDMapper), templateSchemaGetter, nil)
-=======
-		applicationCtl = applicationctl.NewController(applicationGitRepo, templateSchemaGetter)
-		clusterCtl     = clusterctl.NewController(clusterGitRepo, applicationGitRepo, commitGetter,
-			cd.NewCD(config.ArgoCDMapper), tektonFty, templateSchemaGetter)
->>>>>>> b4edb7a6
+
+		clusterCtl = clusterctl.NewController(clusterGitRepo, applicationGitRepo, commitGetter,
+			cd.NewCD(config.ArgoCDMapper), tektonFty, templateSchemaGetter, nil)
 		templateCtl = templatectl.NewController(templateSchemaGetter)
 		roleCtl     = roltctl.NewController(roleService)
 	)
