package cmd

import (
	"context"
	"encoding/json"
	"flag"
	"fmt"
	"io/ioutil"
	"log"
	"os"
	"regexp"

	accessctl "g.hz.netease.com/horizon/core/controller/access"
	applicationctl "g.hz.netease.com/horizon/core/controller/application"
	applicationregionctl "g.hz.netease.com/horizon/core/controller/applicationregion"
	clusterctl "g.hz.netease.com/horizon/core/controller/cluster"
	clustertagctl "g.hz.netease.com/horizon/core/controller/clustertag"
	codectl "g.hz.netease.com/horizon/core/controller/code"
	envtemplatectl "g.hz.netease.com/horizon/core/controller/envtemplate"
	memberctl "g.hz.netease.com/horizon/core/controller/member"
	prctl "g.hz.netease.com/horizon/core/controller/pipelinerun"
	roltctl "g.hz.netease.com/horizon/core/controller/role"
	templatectl "g.hz.netease.com/horizon/core/controller/template"
	templateschematagctl "g.hz.netease.com/horizon/core/controller/templateschematag"
	terminalctl "g.hz.netease.com/horizon/core/controller/terminal"
	accessapi "g.hz.netease.com/horizon/core/http/api/v1/access"
	"g.hz.netease.com/horizon/core/http/api/v1/application"
	"g.hz.netease.com/horizon/core/http/api/v1/applicationregion"
	"g.hz.netease.com/horizon/core/http/api/v1/cluster"
	"g.hz.netease.com/horizon/core/http/api/v1/clustertag"
	codeapi "g.hz.netease.com/horizon/core/http/api/v1/code"
	"g.hz.netease.com/horizon/core/http/api/v1/environment"
	"g.hz.netease.com/horizon/core/http/api/v1/envtemplate"
	"g.hz.netease.com/horizon/core/http/api/v1/group"
	"g.hz.netease.com/horizon/core/http/api/v1/member"
	"g.hz.netease.com/horizon/core/http/api/v1/pipelinerun"
	roleapi "g.hz.netease.com/horizon/core/http/api/v1/role"
	"g.hz.netease.com/horizon/core/http/api/v1/template"
	templateshematagapi "g.hz.netease.com/horizon/core/http/api/v1/templateshematag"
	terminalapi "g.hz.netease.com/horizon/core/http/api/v1/terminal"
	"g.hz.netease.com/horizon/core/http/api/v1/user"
	"g.hz.netease.com/horizon/core/http/health"
	"g.hz.netease.com/horizon/core/http/metrics"
	"g.hz.netease.com/horizon/core/middleware/authenticate"
	metricsmiddle "g.hz.netease.com/horizon/core/middleware/metrics"
	regionmiddle "g.hz.netease.com/horizon/core/middleware/region"
	usermiddle "g.hz.netease.com/horizon/core/middleware/user"
	"g.hz.netease.com/horizon/lib/orm"
	"g.hz.netease.com/horizon/pkg/application/gitrepo"
	"g.hz.netease.com/horizon/pkg/cluster/cd"
	"g.hz.netease.com/horizon/pkg/cluster/code"
	clustergitrepo "g.hz.netease.com/horizon/pkg/cluster/gitrepo"
	"g.hz.netease.com/horizon/pkg/cluster/tekton/factory"
	"g.hz.netease.com/horizon/pkg/cmdb"
	"g.hz.netease.com/horizon/pkg/config/region"
	roleconfig "g.hz.netease.com/horizon/pkg/config/role"
	gitlabfty "g.hz.netease.com/horizon/pkg/gitlab/factory"
	"g.hz.netease.com/horizon/pkg/hook"
	"g.hz.netease.com/horizon/pkg/hook/handler"
	memberservice "g.hz.netease.com/horizon/pkg/member/service"
	"g.hz.netease.com/horizon/pkg/rbac"
	"g.hz.netease.com/horizon/pkg/rbac/role"
	"g.hz.netease.com/horizon/pkg/server/middleware"
	"g.hz.netease.com/horizon/pkg/server/middleware/auth"
	logmiddle "g.hz.netease.com/horizon/pkg/server/middleware/log"
	ormmiddle "g.hz.netease.com/horizon/pkg/server/middleware/orm"
	"g.hz.netease.com/horizon/pkg/server/middleware/requestid"
	"g.hz.netease.com/horizon/pkg/templaterelease/output"
	templateschema "g.hz.netease.com/horizon/pkg/templaterelease/schema"

	"github.com/gin-gonic/gin"
	"github.com/sirupsen/logrus"
	"gopkg.in/yaml.v2"
)

// Flags defines agent CLI flags.
type Flags struct {
	ConfigFile       string
	RoleConfigFile   string
	RegionConfigFile string
	Dev              bool
	Environment      string
	LogLevel         string
}

// ParseFlags parses agent CLI flags.
func ParseFlags() *Flags {
	var flags Flags

	flag.StringVar(
		&flags.ConfigFile, "config", "", "configuration file path")

	flag.StringVar(
		&flags.RoleConfigFile, "roles", "", "roles file path")

	flag.StringVar(
		&flags.RegionConfigFile, "regions", "", "regions file path")

	flag.BoolVar(
		&flags.Dev, "dev", false, "if true, turn off the usermiddleware to skip login")

	flag.StringVar(
		&flags.Environment, "environment", "production", "environment string tag")

	flag.StringVar(
		&flags.LogLevel, "loglevel", "info", "the loglevel(panic/fatal/error/warn/info/debug/trace))")

	flag.Parse()
	return &flags
}

func InitLog(flags *Flags) {
	if flags.Environment == "production" {
		logrus.SetFormatter(&logrus.JSONFormatter{})
	} else {
		logrus.SetFormatter(&logrus.TextFormatter{})
	}
	logrus.SetOutput(os.Stdout)
	level, err := logrus.ParseLevel(flags.LogLevel)
	if err != nil {
		panic(err)
	}
	logrus.SetLevel(level)
}

// Run runs the agent.
func Run(flags *Flags) {
	// init log
	InitLog(flags)

	// load config
	config, err := loadConfig(flags.ConfigFile)
	if err != nil {
		panic(err)
	}
	body, err := json.MarshalIndent(config, "", " ")
	if err != nil {
		panic(err)
	}
	log.Printf("config = %s\n", string(body))

	// init roles
	file, err := os.OpenFile(flags.RoleConfigFile, os.O_RDONLY, 0644)
	if err != nil {
		panic(err)
	}
	content, err := ioutil.ReadAll(file)
	if err != nil {
		panic(err)
	}
	var roleConfig roleconfig.Config
	if err := yaml.Unmarshal(content, &roleConfig); err != nil {
		panic(err)
	} else {
		log.Printf("the roleConfig = %+v\n", roleConfig)
	}

	roleService, err := role.NewFileRoleFrom2(context.TODO(), roleConfig)
	if err != nil {
		panic(err)
	}
	mservice := memberservice.NewService(roleService)
	rbacAuthorizer := rbac.NewAuthorizer(roleService, mservice)

	// load region config
	regionFile, err := os.OpenFile(flags.RegionConfigFile, os.O_RDONLY, 0644)
	if err != nil {
		panic(err)
	}

	regionConfig, err := region.LoadRegionConfig(regionFile)
	if err != nil {
		panic(err)
	}
	regionConfigBytes, _ := json.Marshal(regionConfig)
	log.Printf("regions: %v\n", string(regionConfigBytes))

	// init db
	mysqlDB, err := orm.NewMySQLDB(&orm.MySQL{
		Host:              config.DBConfig.Host,
		Port:              config.DBConfig.Port,
		Username:          config.DBConfig.Username,
		Password:          config.DBConfig.Password,
		Database:          config.DBConfig.Database,
		PrometheusEnabled: config.DBConfig.PrometheusEnabled,
	})
	if err != nil {
		panic(err)
	}

	// init service
	ctx := orm.NewContext(context.Background(), mysqlDB)
	gitlabFactory := gitlabfty.NewFactory(config.GitlabMapper)
	applicationGitRepo, err := gitrepo.NewApplicationGitlabRepo(ctx, config.GitlabRepoConfig, gitlabFactory)
	if err != nil {
		panic(err)
	}
	clusterGitRepo, err := clustergitrepo.NewClusterGitlabRepo(ctx, config.GitlabRepoConfig,
		config.HelmRepoMapper, gitlabFactory)
	if err != nil {
		panic(err)
	}
	templateSchemaGetter, err := templateschema.NewSchemaGetter(ctx, gitlabFactory)
	if err != nil {
		panic(err)
	}

	outputGetter, err := output.NewOutPutGetter(ctx, gitlabFactory)
	if err != nil {
		panic(err)
	}

	gitGetter, err := code.NewGitGetter(ctx, gitlabFactory)
	if err != nil {
		panic(err)
	}
	tektonFty, err := factory.NewFactory(config.TektonMapper)
	if err != nil {
		panic(err)
	}
	cmdbController := cmdb.NewController(config.CmdbConfig)
	handler := handler.NewCMDBEventHandler(cmdbController)
	memHook := hook.NewInMemHook(2000, handler)
	go memHook.Process()

	var (
		rbacSkippers = middleware.MethodAndPathSkipper("*",
			regexp.MustCompile("(^/apis/front/.*)|(^/health)|(^/metrics)|(^/apis/login)|"+
				"(^/apis/core/v1/roles)|(^/apis/internal/.*)"))

		// init controller
		memberCtl      = memberctl.NewController(mservice)
		applicationCtl = applicationctl.NewController(applicationGitRepo, templateSchemaGetter, memHook)
		envTemplateCtl = envtemplatectl.NewController(applicationGitRepo, templateSchemaGetter)
		clusterCtl     = clusterctl.NewController(clusterGitRepo, applicationGitRepo, gitGetter,
			cd.NewCD(config.ArgoCDMapper), tektonFty, templateSchemaGetter, outputGetter, memHook, config.GrafanaMapper)
		prCtl = prctl.NewController(tektonFty, gitGetter, clusterGitRepo)

		templateCtl          = templatectl.NewController(templateSchemaGetter)
		roleCtl              = roltctl.NewController(roleService)
		terminalCtl          = terminalctl.NewController(clusterGitRepo)
		codeGitCtl           = codectl.NewController(gitGetter)
		clusterTagCtl        = clustertagctl.NewController(clusterGitRepo)
		templateSchemaTagCtl = templateschematagctl.NewController()
<<<<<<< HEAD
		applicationRegionCtl = applicationregionctl.NewController(regionConfig)
=======
		accessCtl            = accessctl.NewController(rbacAuthorizer, rbacSkippers)
>>>>>>> e28ae05d
	)

	var (
		// init API
		groupAPI             = group.NewAPI()
		templateAPI          = template.NewAPI(templateCtl)
		userAPI              = user.NewAPI()
		applicationAPI       = application.NewAPI(applicationCtl)
		envTemplateAPI       = envtemplate.NewAPI(envTemplateCtl)
		memberAPI            = member.NewAPI(memberCtl, roleService)
		clusterAPI           = cluster.NewAPI(clusterCtl)
		prAPI                = pipelinerun.NewAPI(prCtl)
		environmentAPI       = environment.NewAPI()
		roleAPI              = roleapi.NewAPI(roleCtl)
		terminalAPI          = terminalapi.NewAPI(terminalCtl)
		codeGitAPI           = codeapi.NewAPI(codeGitCtl)
		clusterTagAPI        = clustertag.NewAPI(clusterTagCtl)
		templateSchemaTagAPI = templateshematagapi.NewAPI(templateSchemaTagCtl)
<<<<<<< HEAD
		applicationRegionAPI = applicationregion.NewAPI(applicationRegionCtl)
=======
		accessAPI            = accessapi.NewAPI(accessCtl)
>>>>>>> e28ae05d
	)

	// init server
	r := gin.New()
	// use middleware
	ormMiddleware := ormmiddle.Middleware(mysqlDB)
	middlewares := []gin.HandlerFunc{
		gin.LoggerWithWriter(gin.DefaultWriter, "/health", "/metrics"),
		gin.Recovery(),
		requestid.Middleware(), // requestID middleware, attach a requestID to context
		logmiddle.Middleware(), // log middleware, attach a logger to context
		ormMiddleware,          // orm db middleware, attach a db to context
		metricsmiddle.Middleware( // metrics middleware
			middleware.MethodAndPathSkipper("*", regexp.MustCompile("^/health")),
			middleware.MethodAndPathSkipper("*", regexp.MustCompile("^/metrics"))),
		regionmiddle.Middleware(regionConfig),
	}
	// enable usermiddle and auth when current env is not dev
	if !flags.Dev {
		// TODO(gjq): remove this authentication, add OIDC provider
		middlewares = append(middlewares, authenticate.Middleware(config.AccessSecretKeys,
			middleware.MethodAndPathSkipper("*", regexp.MustCompile("^/health")),
			middleware.MethodAndPathSkipper("*", regexp.MustCompile("^/metrics"))))
		middlewares = append(middlewares,
			usermiddle.Middleware(config.OIDCConfig, //  user middleware, check user and attach current user to context.
				middleware.MethodAndPathSkipper("*", regexp.MustCompile("^/health")),
				middleware.MethodAndPathSkipper("*", regexp.MustCompile("^/metrics")),
				middleware.MethodAndPathSkipper("*", regexp.MustCompile("^/apis/front/v1/terminal")),
			),
		)
		middlewares = append(middlewares, auth.Middleware(rbacAuthorizer, rbacSkippers))
	}
	r.Use(middlewares...)

	gin.ForceConsoleColor()

	// register routes
	health.RegisterRoutes(r)
	metrics.RegisterRoutes(r)
	group.RegisterRoutes(r, groupAPI)
	template.RegisterRoutes(r, templateAPI)
	user.RegisterRoutes(r, userAPI)
	application.RegisterRoutes(r, applicationAPI)
	envtemplate.RegisterRoutes(r, envTemplateAPI)
	cluster.RegisterRoutes(r, clusterAPI)
	pipelinerun.RegisterRoutes(r, prAPI)
	environment.RegisterRoutes(r, environmentAPI)
	member.RegisterRoutes(r, memberAPI)
	roleapi.RegisterRoutes(r, roleAPI)
	terminalapi.RegisterRoutes(r, terminalAPI)
	codeapi.RegisterRoutes(r, codeGitAPI)
	clustertag.RegisterRoutes(r, clusterTagAPI)
	templateshematagapi.RegisterRoutes(r, templateSchemaTagAPI)
<<<<<<< HEAD
	applicationregion.RegisterRoutes(r, applicationRegionAPI)

=======
	accessapi.RegisterRoutes(r, accessAPI)
>>>>>>> e28ae05d
	// start cloud event server
	go runCloudEventServer(ormMiddleware, tektonFty, config.CloudEventServerConfig)
	// start api server
	log.Printf("Server started")
	log.Print(r.Run(fmt.Sprintf(":%d", config.ServerConfig.Port)))

	// hook elegant stop
	memHook.Stop()
	memHook.WaitStop()
}<|MERGE_RESOLUTION|>--- conflicted
+++ resolved
@@ -242,11 +242,8 @@
 		codeGitCtl           = codectl.NewController(gitGetter)
 		clusterTagCtl        = clustertagctl.NewController(clusterGitRepo)
 		templateSchemaTagCtl = templateschematagctl.NewController()
-<<<<<<< HEAD
+		accessCtl            = accessctl.NewController(rbacAuthorizer, rbacSkippers)
 		applicationRegionCtl = applicationregionctl.NewController(regionConfig)
-=======
-		accessCtl            = accessctl.NewController(rbacAuthorizer, rbacSkippers)
->>>>>>> e28ae05d
 	)
 
 	var (
@@ -265,11 +262,8 @@
 		codeGitAPI           = codeapi.NewAPI(codeGitCtl)
 		clusterTagAPI        = clustertag.NewAPI(clusterTagCtl)
 		templateSchemaTagAPI = templateshematagapi.NewAPI(templateSchemaTagCtl)
-<<<<<<< HEAD
+		accessAPI            = accessapi.NewAPI(accessCtl)
 		applicationRegionAPI = applicationregion.NewAPI(applicationRegionCtl)
-=======
-		accessAPI            = accessapi.NewAPI(accessCtl)
->>>>>>> e28ae05d
 	)
 
 	// init server
@@ -323,12 +317,9 @@
 	codeapi.RegisterRoutes(r, codeGitAPI)
 	clustertag.RegisterRoutes(r, clusterTagAPI)
 	templateshematagapi.RegisterRoutes(r, templateSchemaTagAPI)
-<<<<<<< HEAD
+	accessapi.RegisterRoutes(r, accessAPI)
 	applicationregion.RegisterRoutes(r, applicationRegionAPI)
 
-=======
-	accessapi.RegisterRoutes(r, accessAPI)
->>>>>>> e28ae05d
 	// start cloud event server
 	go runCloudEventServer(ormMiddleware, tektonFty, config.CloudEventServerConfig)
 	// start api server
