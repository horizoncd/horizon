--- conflicted
+++ resolved
@@ -88,19 +88,14 @@
 )
 
 const (
-<<<<<<< HEAD
 	ParamScope      = "scope"
 	ParamMergePatch = "mergePatch"
 	ParamExtraOwner = "extraOwner"
 )
 const (
-	GitlabControl = "control"
-	GitlabCompute = "compute"
-=======
 	GitlabCode     = "code"
 	GitlabGitops   = "gitops"
 	GitlabTemplate = "template"
->>>>>>> 4640231b
 )
 
 const (
@@ -108,8 +103,7 @@
 )
 
 const (
-	CookieKeyAuth = "horizon|session"
-
+	CookieKeyAuth      = "horizon|session"
 	SessionKeyAuthUser = "user"
 )
 
