package cluster

import (
	"context"
	"fmt"

	herrors "g.hz.netease.com/horizon/core/errors"
	"g.hz.netease.com/horizon/pkg/cluster/cd"
	"g.hz.netease.com/horizon/pkg/cluster/common"
	"g.hz.netease.com/horizon/pkg/cluster/gitrepo"
	envregionmanager "g.hz.netease.com/horizon/pkg/environmentregion/manager"
	perror "g.hz.netease.com/horizon/pkg/errors"
	"g.hz.netease.com/horizon/pkg/util/wlog"
)

func (c *controller) InternalDeploy(ctx context.Context, clusterID uint,
	r *InternalDeployRequest) (_ *InternalDeployResponse, err error) {
	const op = "cluster controller: internal deploy"
	defer wlog.Start(ctx, op).StopPrint()

	// 1. get pr, and do some validate
	pr, err := c.pipelinerunMgr.GetByID(ctx, r.PipelinerunID)
	if err != nil {
		return nil, err
	}
	if pr == nil || pr.ClusterID != clusterID {
		return nil, herrors.NewErrNotFound(herrors.Pipelinerun,
			fmt.Sprintf("cannot find the pipelinerun with id: %v", r.PipelinerunID))
	}

	// 2. get some relevant models
	cluster, err := c.clusterMgr.GetByID(ctx, clusterID)
	if err != nil {
		return nil, err
	}

<<<<<<< HEAD
	er, err := envregionmanager.Mgr.GetEnvironmentRegionByID(ctx, cluster.EnvironmentRegionID)
	if err != nil {
		return nil, err
	}

=======
>>>>>>> 7f8f9cb2
	application, err := c.applicationMgr.GetByID(ctx, cluster.ApplicationID)
	if err != nil {
		return nil, err
	}

	// 3. update image in git repo, and update newest commit to pr
	commit, err := c.clusterGitRepo.UpdatePipelineOutput(ctx, application.Name, cluster.Name, cluster.Template,
		gitrepo.PipelineOutput{
			Image: &pr.ImageURL,
			Git: &gitrepo.Git{
				URL:      &pr.GitURL,
				Branch:   &pr.GitBranch,
				CommitID: &pr.GitCommit,
			},
		})
	if err != nil {
		return nil, perror.WithMessage(err, op)
	}
	if err := c.pipelinerunMgr.UpdateConfigCommitByID(ctx, pr.ID, commit); err != nil {
		return nil, err
	}

	// 4. merge branch from gitops to master
	masterRevision, err := c.clusterGitRepo.MergeBranch(ctx, application.Name, cluster.Name)
	if err != nil {
		return nil, perror.WithMessage(err, op)
	}

	// 5. create cluster in cd system
	regionEntity, err := c.regionMgr.GetRegionEntity(ctx, cluster.RegionName)
	if err != nil {
		return nil, err
	}
	envValue, err := c.clusterGitRepo.GetEnvValue(ctx, application.Name, cluster.Name, cluster.Template)
	if err != nil {
		return nil, err
	}
	repoInfo := c.clusterGitRepo.GetRepoInfo(ctx, application.Name, cluster.Name)
	if err := c.cd.CreateCluster(ctx, &cd.CreateClusterParams{
		Environment:   cluster.EnvironmentName,
		Cluster:       cluster.Name,
		GitRepoSSHURL: repoInfo.GitRepoSSHURL,
		ValueFiles:    repoInfo.ValueFiles,
		RegionEntity:  regionEntity,
		Namespace:     envValue.Namespace,
	}); err != nil {
		return nil, err
	}

	// 6. reset cluster status
	if cluster.Status == common.StatusFreed {
		cluster.Status = common.StatusEmpty
		cluster, err = c.clusterMgr.UpdateByID(ctx, cluster.ID, cluster)
		if err != nil {
			return nil, err
		}
	}

	// 7. deploy cluster in cd system
	if err := c.cd.DeployCluster(ctx, &cd.DeployClusterParams{
		Environment: cluster.EnvironmentName,
		Cluster:     cluster.Name,
		Revision:    masterRevision,
	}); err != nil {
		return nil, err
	}

	return &InternalDeployResponse{
		PipelinerunID: pr.ID,
		Commit:        commit,
	}, nil
}<|MERGE_RESOLUTION|>--- conflicted
+++ resolved
@@ -8,7 +8,6 @@
 	"g.hz.netease.com/horizon/pkg/cluster/cd"
 	"g.hz.netease.com/horizon/pkg/cluster/common"
 	"g.hz.netease.com/horizon/pkg/cluster/gitrepo"
-	envregionmanager "g.hz.netease.com/horizon/pkg/environmentregion/manager"
 	perror "g.hz.netease.com/horizon/pkg/errors"
 	"g.hz.netease.com/horizon/pkg/util/wlog"
 )
@@ -34,14 +33,6 @@
 		return nil, err
 	}
 
-<<<<<<< HEAD
-	er, err := envregionmanager.Mgr.GetEnvironmentRegionByID(ctx, cluster.EnvironmentRegionID)
-	if err != nil {
-		return nil, err
-	}
-
-=======
->>>>>>> 7f8f9cb2
 	application, err := c.applicationMgr.GetByID(ctx, cluster.ApplicationID)
 	if err != nil {
 		return nil, err
