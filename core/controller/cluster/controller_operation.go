package cluster

import (
	"context"
	"encoding/json"
	"fmt"
	"io/ioutil"
	"net/http"
	"net/url"
	"strconv"
	"time"

	herrors "g.hz.netease.com/horizon/core/errors"
	"g.hz.netease.com/horizon/pkg/cluster/cd"
	clustercommon "g.hz.netease.com/horizon/pkg/cluster/common"
	envregionmanager "g.hz.netease.com/horizon/pkg/environmentregion/manager"
	perror "g.hz.netease.com/horizon/pkg/errors"
	prmodels "g.hz.netease.com/horizon/pkg/pipelinerun/models"
	"g.hz.netease.com/horizon/pkg/util/wlog"
)

const (
	QueryPodsMetric = "kube_pod_container_info{namespace=\"%s\",pod=~\"%s.*\"}"
)

func (c *controller) Restart(ctx context.Context, clusterID uint) (_ *PipelinerunIDResponse, err error) {
	const op = "cluster controller: restart "
	defer wlog.Start(ctx, op).StopPrint()

	cluster, err := c.clusterMgr.GetByID(ctx, clusterID)
	if err != nil {
		return nil, err
	}

	application, err := c.applicationMgr.GetByID(ctx, cluster.ApplicationID)
	if err != nil {
		return nil, err
	}

<<<<<<< HEAD
	er, err := envregionmanager.Mgr.GetEnvironmentRegionByID(ctx, cluster.EnvironmentRegionID)
	if err != nil {
		return nil, err
	}

=======
>>>>>>> 7f8f9cb2
	// 1. get config commit now
	lastConfigCommit, err := c.clusterGitRepo.GetConfigCommit(ctx, application.Name, cluster.Name)
	if err != nil {
		return nil, err
	}

	// 2. update restartTime in git repo, and return the newest commit
	commit, err := c.clusterGitRepo.UpdateRestartTime(ctx, application.Name, cluster.Name, cluster.Template)
	if err != nil {
		return nil, err
	}

	// 3. deploy cluster in cd system
	if err := c.cd.DeployCluster(ctx, &cd.DeployClusterParams{
		Environment: cluster.EnvironmentName,
		Cluster:     cluster.Name,
		Revision:    commit,
	}); err != nil {
		return nil, err
	}

	// 4. add pipelinerun in db
	timeNow := time.Now()
	pr := &prmodels.Pipelinerun{
		ClusterID:        clusterID,
		Action:           prmodels.ActionRestart,
		Status:           prmodels.ResultOK,
		Title:            "restart",
		LastConfigCommit: lastConfigCommit.Master,
		ConfigCommit:     commit,
		StartedAt:        &timeNow,
		FinishedAt:       &timeNow,
	}
	prCreated, err := c.pipelinerunMgr.Create(ctx, pr)
	if err != nil {
		return nil, err
	}

	return &PipelinerunIDResponse{
		PipelinerunID: prCreated.ID,
	}, nil
}

func (c *controller) Deploy(ctx context.Context, clusterID uint,
	r *DeployRequest) (_ *PipelinerunIDResponse, err error) {
	const op = "cluster controller: deploy "
	defer wlog.Start(ctx, op).StopPrint()

	cluster, err := c.clusterMgr.GetByID(ctx, clusterID)
	if err != nil {
		return nil, err
	}

	application, err := c.applicationMgr.GetByID(ctx, cluster.ApplicationID)
	if err != nil {
		return nil, err
	}

<<<<<<< HEAD
	er, err := envregionmanager.Mgr.GetEnvironmentRegionByID(ctx, cluster.EnvironmentRegionID)
=======
	clusterFiles, err := c.clusterGitRepo.GetCluster(ctx, application.Name, cluster.Name, cluster.Template)
>>>>>>> 7f8f9cb2
	if err != nil {
		return nil, err
	}
	// if pipeline config exists, should build&deploy first
	if len(clusterFiles.PipelineJSONBlob) > 0 {
		pr, err := c.pipelinerunMgr.GetLatestByClusterIDAndActionAndStatus(ctx, clusterID,
			prmodels.ActionBuildDeploy, prmodels.ResultOK)
		if err != nil {
			return nil, err
		}
		if pr == nil {
			return nil, herrors.ErrShouldBuildDeployFirst
		}
	}

	// 1. get config commit
	configCommit, err := c.clusterGitRepo.GetConfigCommit(ctx, application.Name, cluster.Name)
	if err != nil {
		return nil, err
	}
	diff, err := c.clusterGitRepo.CompareConfig(ctx, application.Name, cluster.Name,
		&configCommit.Master, &configCommit.Gitops)
	if err != nil {
		return nil, err
	}
	var commit string
	if diff == "" {
		if cluster.Status != clustercommon.StatusFreed {
			return nil, perror.Wrap(herrors.ErrClusterNoChange, "there is no change to deploy")
		}
		// freed cluster is allowed to deploy without diff
		commit = configCommit.Master
	} else {
		// 2. merge branch
		commit, err = c.clusterGitRepo.MergeBranch(ctx, application.Name, cluster.Name)
		if err != nil {
			return nil, err
		}
	}

	// 3. create cluster in cd system
	regionEntity, err := c.regionMgr.GetRegionEntity(ctx, cluster.RegionName)
	if err != nil {
		return nil, err
	}
	envValue, err := c.clusterGitRepo.GetEnvValue(ctx, application.Name, cluster.Name, cluster.Template)
	if err != nil {
		return nil, err
	}
	repoInfo := c.clusterGitRepo.GetRepoInfo(ctx, application.Name, cluster.Name)
	if err := c.cd.CreateCluster(ctx, &cd.CreateClusterParams{
		Environment:   cluster.EnvironmentName,
		Cluster:       cluster.Name,
		GitRepoSSHURL: repoInfo.GitRepoSSHURL,
		ValueFiles:    repoInfo.ValueFiles,
		RegionEntity:  regionEntity,
		Namespace:     envValue.Namespace,
	}); err != nil {
		return nil, err
	}

	// 4. reset cluster status
	if cluster.Status == clustercommon.StatusFreed {
		cluster.Status = clustercommon.StatusEmpty
		cluster, err = c.clusterMgr.UpdateByID(ctx, cluster.ID, cluster)
		if err != nil {
			return nil, err
		}
	}

	// 5. deploy cluster in cd system
	if err := c.cd.DeployCluster(ctx, &cd.DeployClusterParams{
		Environment: cluster.EnvironmentName,
		Cluster:     cluster.Name,
		Revision:    commit,
	}); err != nil {
		return nil, err
	}

	timeNow := time.Now()
	// 6. add pipelinerun in db
	pr := &prmodels.Pipelinerun{
		ClusterID:        clusterID,
		Action:           prmodels.ActionDeploy,
		Status:           prmodels.ResultOK,
		Title:            r.Title,
		Description:      r.Description,
		LastConfigCommit: configCommit.Master,
		ConfigCommit:     configCommit.Gitops,
		StartedAt:        &timeNow,
		FinishedAt:       &timeNow,
	}
	prCreated, err := c.pipelinerunMgr.Create(ctx, pr)
	if err != nil {
		return nil, err
	}

	return &PipelinerunIDResponse{
		PipelinerunID: prCreated.ID,
	}, nil
}

func (c *controller) Rollback(ctx context.Context,
	clusterID uint, r *RollbackRequest) (_ *PipelinerunIDResponse, err error) {
	const op = "cluster controller: rollback "
	defer wlog.Start(ctx, op).StopPrint()

	// 1. get pipelinerun to rollback, and do some validation
	pipelinerun, err := c.pipelinerunMgr.GetByID(ctx, r.PipelinerunID)
	if err != nil {
		return nil, err
	}

	if pipelinerun.Action == prmodels.ActionRestart || pipelinerun.Status != prmodels.ResultOK ||
		pipelinerun.ConfigCommit == "" {
		return nil, perror.Wrapf(herrors.ErrFailedToRollback,
			"the pipelinerun with id: %v can not be rollbacked", r.PipelinerunID)
	}

	cluster, err := c.clusterMgr.GetByID(ctx, clusterID)
	if err != nil {
		return nil, err
	}

	if pipelinerun.ClusterID != cluster.ID {
		return nil, perror.Wrapf(herrors.ErrParamInvalid,
			"the pipelinerun with id: %v is not belongs to cluster: %v", r.PipelinerunID, clusterID)
	}

<<<<<<< HEAD
	er, err := envregionmanager.Mgr.GetEnvironmentRegionByID(ctx, cluster.EnvironmentRegionID)
	if err != nil {
		return nil, err
	}

=======
>>>>>>> 7f8f9cb2
	application, err := c.applicationMgr.GetByID(ctx, cluster.ApplicationID)
	if err != nil {
		return nil, err
	}

	// 2. get config commit now
	lastConfigCommit, err := c.clusterGitRepo.GetConfigCommit(ctx, application.Name, cluster.Name)
	if err != nil {
		return nil, err
	}

	// 3. rollback cluster config in git repo
	newConfigCommit, err := c.clusterGitRepo.Rollback(ctx, application.Name, cluster.Name, pipelinerun.ConfigCommit)
	if err != nil {
		return nil, err
	}

	// 4. merge branch
	masterRevision, err := c.clusterGitRepo.MergeBranch(ctx, application.Name, cluster.Name)
	if err != nil {
		return nil, err
	}

	// 5. create cluster in cd system
	regionEntity, err := c.regionMgr.GetRegionEntity(ctx, cluster.RegionName)
	if err != nil {
		return nil, err
	}
	envValue, err := c.clusterGitRepo.GetEnvValue(ctx, application.Name, cluster.Name, cluster.Template)
	if err != nil {
		return nil, err
	}
	repoInfo := c.clusterGitRepo.GetRepoInfo(ctx, application.Name, cluster.Name)
	if err := c.cd.CreateCluster(ctx, &cd.CreateClusterParams{
		Environment:   cluster.EnvironmentName,
		Cluster:       cluster.Name,
		GitRepoSSHURL: repoInfo.GitRepoSSHURL,
		ValueFiles:    repoInfo.ValueFiles,
		RegionEntity:  regionEntity,
		Namespace:     envValue.Namespace,
	}); err != nil {
		return nil, err
	}

	// 6. reset cluster status
	if cluster.Status == clustercommon.StatusFreed {
		cluster.Status = clustercommon.StatusEmpty
		cluster, err = c.clusterMgr.UpdateByID(ctx, cluster.ID, cluster)
		if err != nil {
			return nil, err
		}
	}

	// 7. deploy cluster in cd
	if err := c.cd.DeployCluster(ctx, &cd.DeployClusterParams{
		Environment: cluster.EnvironmentName,
		Cluster:     cluster.Name,
		Revision:    masterRevision,
	}); err != nil {
		return nil, err
	}

	timeNow := time.Now()
	// 8. add pipelinerun in db
	pr := &prmodels.Pipelinerun{
		ClusterID:        clusterID,
		Action:           prmodels.ActionRollback,
		Status:           prmodels.ResultOK,
		Title:            prmodels.ActionRollback,
		GitURL:           pipelinerun.GitURL,
		GitBranch:        pipelinerun.GitBranch,
		GitCommit:        pipelinerun.GitCommit,
		ImageURL:         pipelinerun.ImageURL,
		LastConfigCommit: lastConfigCommit.Master,
		ConfigCommit:     newConfigCommit,
		StartedAt:        &timeNow,
		FinishedAt:       &timeNow,
		RollbackFrom:     &r.PipelinerunID,
	}
	prCreated, err := c.pipelinerunMgr.Create(ctx, pr)
	if err != nil {
		return nil, err
	}

	return &PipelinerunIDResponse{
		PipelinerunID: prCreated.ID,
	}, nil
}

func (c *controller) Next(ctx context.Context, clusterID uint) (err error) {
	const op = "cluster controller: next"
	defer wlog.Start(ctx, op).StopPrint()

	cluster, err := c.clusterMgr.GetByID(ctx, clusterID)
	if err != nil {
		return err
	}

<<<<<<< HEAD
	er, err := envregionmanager.Mgr.GetEnvironmentRegionByID(ctx, cluster.EnvironmentRegionID)
	if err != nil {
		return err
	}

=======
>>>>>>> 7f8f9cb2
	return c.cd.Next(ctx, &cd.ClusterNextParams{
		Environment: cluster.EnvironmentName,
		Cluster:     cluster.Name,
	})
}

func (c *controller) Promote(ctx context.Context, clusterID uint) (err error) {
	cluster, err := c.clusterMgr.GetByID(ctx, clusterID)
	if err != nil {
		return perror.WithMessagef(err, "failed to get cluster by id: %d", clusterID)
	}

	application, err := c.applicationMgr.GetByID(ctx, cluster.ApplicationID)
	if err != nil {
		return perror.WithMessagef(err, "failed to get application by id: %d", cluster.ApplicationID)
	}

<<<<<<< HEAD
	er, err := envregionmanager.Mgr.GetEnvironmentRegionByID(ctx, cluster.EnvironmentRegionID)
	if err != nil {
		return perror.WithMessagef(err, "failed to get er by id: %d", cluster.EnvironmentRegionID)
	}

=======
>>>>>>> 7f8f9cb2
	envValue, err := c.clusterGitRepo.GetEnvValue(ctx, application.Name, cluster.Name, cluster.Template)
	if err != nil {
		return perror.WithMessage(err, "failed to get env value")
	}

	regionEntity, err := c.regionMgr.GetRegionEntity(ctx, cluster.RegionName)
	if err != nil {
		return perror.WithMessagef(err, "failed to get region by name: %s", cluster.RegionName)
	}

	param := cd.ClusterPromoteParams{
		Namespace:    envValue.Namespace,
		Cluster:      cluster.Name,
		RegionEntity: regionEntity,
		Environment:  cluster.EnvironmentName,
	}
	return c.cd.Promote(ctx, &param)
}

func (c *controller) Pause(ctx context.Context, clusterID uint) (err error) {
	cluster, err := c.clusterMgr.GetByID(ctx, clusterID)
	if err != nil {
		return perror.WithMessagef(err, "failed to get cluster by id: %d", clusterID)
	}

	application, err := c.applicationMgr.GetByID(ctx, cluster.ApplicationID)
	if err != nil {
		return perror.WithMessagef(err, "failed to get application by id: %d", cluster.ApplicationID)
	}

<<<<<<< HEAD
	er, err := envregionmanager.Mgr.GetEnvironmentRegionByID(ctx, cluster.EnvironmentRegionID)
	if err != nil {
		return perror.WithMessagef(err, "failed to get er by id: %d", cluster.EnvironmentRegionID)
	}

=======
>>>>>>> 7f8f9cb2
	envValue, err := c.clusterGitRepo.GetEnvValue(ctx, application.Name, cluster.Name, cluster.Template)
	if err != nil {
		return perror.WithMessage(err, "failed to get env value")
	}

	regionEntity, err := c.regionMgr.GetRegionEntity(ctx, cluster.RegionName)
	if err != nil {
		return perror.WithMessagef(err, "failed to get region by name: %s", cluster.RegionName)
	}

	param := cd.ClusterPauseParams{
		Namespace:    envValue.Namespace,
		Cluster:      cluster.Name,
		RegionEntity: regionEntity,
		Environment:  cluster.EnvironmentName,
	}
	return c.cd.Pause(ctx, &param)
}

func (c *controller) Resume(ctx context.Context, clusterID uint) (err error) {
	cluster, err := c.clusterMgr.GetByID(ctx, clusterID)
	if err != nil {
		return perror.WithMessagef(err, "failed to get cluster by id: %d", clusterID)
	}

	application, err := c.applicationMgr.GetByID(ctx, cluster.ApplicationID)
	if err != nil {
		return perror.WithMessagef(err, "failed to get application by id: %d", cluster.ApplicationID)
	}

<<<<<<< HEAD
	er, err := envregionmanager.Mgr.GetEnvironmentRegionByID(ctx, cluster.EnvironmentRegionID)
	if err != nil {
		return perror.WithMessagef(err, "failed to get er by id: %d", cluster.EnvironmentRegionID)
	}

=======
>>>>>>> 7f8f9cb2
	envValue, err := c.clusterGitRepo.GetEnvValue(ctx, application.Name, cluster.Name, cluster.Template)
	if err != nil {
		return perror.WithMessage(err, "failed to get env value")
	}

	regionEntity, err := c.regionMgr.GetRegionEntity(ctx, cluster.RegionName)
	if err != nil {
		return perror.WithMessagef(err, "failed to get region by name: %s", cluster.RegionName)
	}

	param := cd.ClusterResumeParams{
		Namespace:    envValue.Namespace,
		Cluster:      cluster.Name,
		RegionEntity: regionEntity,
		Environment:  cluster.EnvironmentName,
	}
	return c.cd.Resume(ctx, &param)
}

func (c *controller) Online(ctx context.Context, clusterID uint, r *ExecRequest) (_ ExecResponse, err error) {
	const op = "cluster controller: online"
	defer wlog.Start(ctx, op).StopPrint()

	return c.exec(ctx, clusterID, r, c.cd.Online)
}

func (c *controller) Offline(ctx context.Context, clusterID uint, r *ExecRequest) (_ ExecResponse, err error) {
	const op = "cluster controller: offline"
	defer wlog.Start(ctx, op).StopPrint()

	return c.exec(ctx, clusterID, r, c.cd.Offline)
}

func (c *controller) exec(ctx context.Context, clusterID uint,
	r *ExecRequest, execFunc cd.ExecFunc) (_ ExecResponse, err error) {
	cluster, err := c.clusterMgr.GetByID(ctx, clusterID)
	if err != nil {
		return nil, err
	}

<<<<<<< HEAD
	er, err := envregionmanager.Mgr.GetEnvironmentRegionByID(ctx, cluster.EnvironmentRegionID)
	if err != nil {
		return nil, err
	}

=======
>>>>>>> 7f8f9cb2
	application, err := c.applicationMgr.GetByID(ctx, cluster.ApplicationID)
	if err != nil {
		return nil, err
	}

	regionEntity, err := c.regionMgr.GetRegionEntity(ctx, cluster.RegionName)
	if err != nil {
		return nil, err
	}

	envValue, err := c.clusterGitRepo.GetEnvValue(ctx, application.Name, cluster.Name, cluster.Template)
	if err != nil {
		return nil, err
	}

	execResp, err := execFunc(ctx, &cd.ExecParams{
		Environment:  cluster.EnvironmentName,
		Cluster:      cluster.Name,
		RegionEntity: regionEntity,
		Namespace:    envValue.Namespace,
		PodList:      r.PodList,
	})
	if err != nil {
		return nil, err
	}
	return ofExecResp(execResp), nil
}

func (c *controller) GetDashboard(ctx context.Context, clusterID uint) (*GetDashboardResponse, error) {
	cluster, err := c.clusterMgr.GetByID(ctx, clusterID)
	if err != nil {
		return nil, err
	}

	application, err := c.applicationMgr.GetByID(ctx, cluster.ApplicationID)
	if err != nil {
		return nil, err
	}

	envValue, err := c.clusterGitRepo.GetEnvValue(ctx, application.Name, cluster.Name, cluster.Template)
	if err != nil {
		return nil, err
	}

	grafanaURL, ok := c.grafanaMapper[envValue.Region]
	if !ok {
		return nil, perror.Wrap(herrors.ErrGrafanaNotSupport,
			"grafana does not support this region")
	}

	getDashboardResp := &GetDashboardResponse{
		Basic:     fmt.Sprintf(grafanaURL.BasicDashboard, envValue.Namespace, cluster.Name),
		Container: fmt.Sprintf(grafanaURL.ContainerDashboard, envValue.Namespace, cluster.Name),
	}

	// TODO(tom): special dashboard about same template should be placed in the horizon template
	// get serverless dashboard
	if cluster.Template == ServerlessTemplateName {
		getDashboardResp.Serverless = fmt.Sprintf(grafanaURL.ServerlessDashboard, cluster.Name)
	}

	// get memcached dashboard
	clusterFiles, err := c.clusterGitRepo.GetCluster(ctx, application.Name, cluster.Name, cluster.Template)
	if err != nil {
		return nil, err
	}
	if memcached, ok := clusterFiles.ApplicationJSONBlob["memcached"]; ok {
		blob, err := json.Marshal(memcached)
		if err != nil {
			return nil, perror.Wrap(herrors.ErrParamInvalid, err.Error())
		}

		type MemcachedSchema struct {
			Enabled bool `json:"enabled"`
		}
		var memcachedVal MemcachedSchema
		err = json.Unmarshal(blob, &memcachedVal)
		if err != nil {
			return nil, perror.Wrap(herrors.ErrParamInvalid, err.Error())
		}

		if memcachedVal.Enabled {
			getDashboardResp.Memcached = fmt.Sprintf(grafanaURL.MemcachedDashboard, envValue.Namespace, cluster.Name)
		}
	}
	return getDashboardResp, nil
}

func (c *controller) GetClusterPods(ctx context.Context, clusterID uint, start, end int64) (
	*GetClusterPodsResponse, error) {
	cluster, err := c.clusterMgr.GetByID(ctx, clusterID)
	if err != nil {
		return nil, err
	}

	application, err := c.applicationMgr.GetByID(ctx, cluster.ApplicationID)
	if err != nil {
		return nil, err
	}

	envValue, err := c.clusterGitRepo.GetEnvValue(ctx, application.Name, cluster.Name, cluster.Template)
	if err != nil {
		return nil, err
	}

	grafanaURL, ok := c.grafanaMapper[envValue.Region]
	if !ok {
		return nil, perror.Wrap(herrors.ErrGrafanaNotSupport,
			"grafana does not support this region")
	}

	u := url.Values{}
	match := fmt.Sprintf(QueryPodsMetric, envValue.Namespace, cluster.Name)
	u.Set("match[]", match)
	u.Set("start", strconv.FormatInt(start, 10))
	u.Set("end", strconv.FormatInt(end, 10))

	queryURL := grafanaURL.QuerySeries + "?" + u.Encode()

	resp, err := http.Get(queryURL)
	if err != nil {
		return nil, perror.Wrap(herrors.ErrHTTPRequestFailed, err.Error())
	}
	defer func() { _ = resp.Body.Close() }()
	if resp.StatusCode != http.StatusOK {
		return nil, perror.Wrap(herrors.ErrHTTPRespNotAsExpected,
			"grafana query series interface return fail")
	}

	data, err := ioutil.ReadAll(resp.Body)
	if err != nil {
		return nil, perror.Wrap(herrors.ErrReadFailed,
			"failed to read http response body")
	}

	var result *QueryPodsSeriesResult
	err = json.Unmarshal(data, &result)
	if err != nil {
		return nil, perror.Wrap(herrors.ErrParamInvalid, err.Error())
	}
	if result.Status != "success" {
		return nil, perror.Wrap(herrors.ErrHTTPRespNotAsExpected,
			"grafana query series interface return fail")
	}

	return &GetClusterPodsResponse{
		Pods: removeDuplicatePods(result.Data),
	}, nil
}

func removeDuplicatePods(pods []KubePodInfo) []KubePodInfo {
	set := make(map[string]struct{}, len(pods))
	j := 0
	for _, v := range pods {
		key := v.Pod + v.Container
		_, ok := set[key]
		if ok {
			continue
		}
		set[key] = struct{}{}
		pods[j] = v
		j++
	}

	return pods[:j]
}<|MERGE_RESOLUTION|>--- conflicted
+++ resolved
@@ -13,7 +13,6 @@
 	herrors "g.hz.netease.com/horizon/core/errors"
 	"g.hz.netease.com/horizon/pkg/cluster/cd"
 	clustercommon "g.hz.netease.com/horizon/pkg/cluster/common"
-	envregionmanager "g.hz.netease.com/horizon/pkg/environmentregion/manager"
 	perror "g.hz.netease.com/horizon/pkg/errors"
 	prmodels "g.hz.netease.com/horizon/pkg/pipelinerun/models"
 	"g.hz.netease.com/horizon/pkg/util/wlog"
@@ -37,14 +36,6 @@
 		return nil, err
 	}
 
-<<<<<<< HEAD
-	er, err := envregionmanager.Mgr.GetEnvironmentRegionByID(ctx, cluster.EnvironmentRegionID)
-	if err != nil {
-		return nil, err
-	}
-
-=======
->>>>>>> 7f8f9cb2
 	// 1. get config commit now
 	lastConfigCommit, err := c.clusterGitRepo.GetConfigCommit(ctx, application.Name, cluster.Name)
 	if err != nil {
@@ -103,11 +94,7 @@
 		return nil, err
 	}
 
-<<<<<<< HEAD
-	er, err := envregionmanager.Mgr.GetEnvironmentRegionByID(ctx, cluster.EnvironmentRegionID)
-=======
 	clusterFiles, err := c.clusterGitRepo.GetCluster(ctx, application.Name, cluster.Name, cluster.Template)
->>>>>>> 7f8f9cb2
 	if err != nil {
 		return nil, err
 	}
@@ -237,14 +224,6 @@
 			"the pipelinerun with id: %v is not belongs to cluster: %v", r.PipelinerunID, clusterID)
 	}
 
-<<<<<<< HEAD
-	er, err := envregionmanager.Mgr.GetEnvironmentRegionByID(ctx, cluster.EnvironmentRegionID)
-	if err != nil {
-		return nil, err
-	}
-
-=======
->>>>>>> 7f8f9cb2
 	application, err := c.applicationMgr.GetByID(ctx, cluster.ApplicationID)
 	if err != nil {
 		return nil, err
@@ -343,14 +322,6 @@
 		return err
 	}
 
-<<<<<<< HEAD
-	er, err := envregionmanager.Mgr.GetEnvironmentRegionByID(ctx, cluster.EnvironmentRegionID)
-	if err != nil {
-		return err
-	}
-
-=======
->>>>>>> 7f8f9cb2
 	return c.cd.Next(ctx, &cd.ClusterNextParams{
 		Environment: cluster.EnvironmentName,
 		Cluster:     cluster.Name,
@@ -368,14 +339,6 @@
 		return perror.WithMessagef(err, "failed to get application by id: %d", cluster.ApplicationID)
 	}
 
-<<<<<<< HEAD
-	er, err := envregionmanager.Mgr.GetEnvironmentRegionByID(ctx, cluster.EnvironmentRegionID)
-	if err != nil {
-		return perror.WithMessagef(err, "failed to get er by id: %d", cluster.EnvironmentRegionID)
-	}
-
-=======
->>>>>>> 7f8f9cb2
 	envValue, err := c.clusterGitRepo.GetEnvValue(ctx, application.Name, cluster.Name, cluster.Template)
 	if err != nil {
 		return perror.WithMessage(err, "failed to get env value")
@@ -406,14 +369,6 @@
 		return perror.WithMessagef(err, "failed to get application by id: %d", cluster.ApplicationID)
 	}
 
-<<<<<<< HEAD
-	er, err := envregionmanager.Mgr.GetEnvironmentRegionByID(ctx, cluster.EnvironmentRegionID)
-	if err != nil {
-		return perror.WithMessagef(err, "failed to get er by id: %d", cluster.EnvironmentRegionID)
-	}
-
-=======
->>>>>>> 7f8f9cb2
 	envValue, err := c.clusterGitRepo.GetEnvValue(ctx, application.Name, cluster.Name, cluster.Template)
 	if err != nil {
 		return perror.WithMessage(err, "failed to get env value")
@@ -444,14 +399,6 @@
 		return perror.WithMessagef(err, "failed to get application by id: %d", cluster.ApplicationID)
 	}
 
-<<<<<<< HEAD
-	er, err := envregionmanager.Mgr.GetEnvironmentRegionByID(ctx, cluster.EnvironmentRegionID)
-	if err != nil {
-		return perror.WithMessagef(err, "failed to get er by id: %d", cluster.EnvironmentRegionID)
-	}
-
-=======
->>>>>>> 7f8f9cb2
 	envValue, err := c.clusterGitRepo.GetEnvValue(ctx, application.Name, cluster.Name, cluster.Template)
 	if err != nil {
 		return perror.WithMessage(err, "failed to get env value")
@@ -492,14 +439,6 @@
 		return nil, err
 	}
 
-<<<<<<< HEAD
-	er, err := envregionmanager.Mgr.GetEnvironmentRegionByID(ctx, cluster.EnvironmentRegionID)
-	if err != nil {
-		return nil, err
-	}
-
-=======
->>>>>>> 7f8f9cb2
 	application, err := c.applicationMgr.GetByID(ctx, cluster.ApplicationID)
 	if err != nil {
 		return nil, err
