package cluster

import (
	"context"

	"g.hz.netease.com/horizon/core/config"
	"g.hz.netease.com/horizon/lib/q"
	appgitrepo "g.hz.netease.com/horizon/pkg/application/gitrepo"
	appmanager "g.hz.netease.com/horizon/pkg/application/manager"
	applicationservice "g.hz.netease.com/horizon/pkg/application/service"
	"g.hz.netease.com/horizon/pkg/cluster/cd"
	"g.hz.netease.com/horizon/pkg/cluster/code"
	"g.hz.netease.com/horizon/pkg/cluster/gitrepo"
	clustermanager "g.hz.netease.com/horizon/pkg/cluster/manager"
	registryfty "g.hz.netease.com/horizon/pkg/cluster/registry/factory"
	"g.hz.netease.com/horizon/pkg/cluster/tekton/factory"
	"g.hz.netease.com/horizon/pkg/config/grafana"
	envmanager "g.hz.netease.com/horizon/pkg/environment/manager"
	environmentregionmapper "g.hz.netease.com/horizon/pkg/environmentregion/manager"
	grafanaservice "g.hz.netease.com/horizon/pkg/grafana"
	groupmanager "g.hz.netease.com/horizon/pkg/group/manager"
	groupsvc "g.hz.netease.com/horizon/pkg/group/service"
	"g.hz.netease.com/horizon/pkg/hook/hook"
	"g.hz.netease.com/horizon/pkg/member"
	"g.hz.netease.com/horizon/pkg/param"
	prmanager "g.hz.netease.com/horizon/pkg/pipelinerun/manager"
	pipelinemanager "g.hz.netease.com/horizon/pkg/pipelinerun/pipeline/manager"
	regionmanager "g.hz.netease.com/horizon/pkg/region/manager"
	tagmanager "g.hz.netease.com/horizon/pkg/tag/manager"
	tagmodels "g.hz.netease.com/horizon/pkg/tag/models"
	trmanager "g.hz.netease.com/horizon/pkg/templaterelease/manager"
	"g.hz.netease.com/horizon/pkg/templaterelease/output"
	templateschema "g.hz.netease.com/horizon/pkg/templaterelease/schema"
	templateschematagmanager "g.hz.netease.com/horizon/pkg/templateschematag/manager"
	usermanager "g.hz.netease.com/horizon/pkg/user/manager"
	usersvc "g.hz.netease.com/horizon/pkg/user/service"
	"github.com/gin-gonic/gin"
)

type Controller interface {
	CreateCluster(ctx context.Context, applicationID uint, environment, region string,
		request *CreateClusterRequest, mergePatch bool) (*GetClusterResponse, error)
	UpdateCluster(ctx context.Context, clusterID uint,
		request *UpdateClusterRequest, mergePatch bool) (*GetClusterResponse, error)
	DeleteCluster(ctx context.Context, clusterID uint, hard bool) error

	GetCluster(ctx context.Context, clusterID uint) (*GetClusterResponse, error)
	GetClusterByName(ctx context.Context,
		clusterName string) (*GetClusterByNameResponse, error)
	GetClusterOutput(ctx context.Context, clusterID uint) (interface{}, error)
	ListCluster(ctx context.Context, applicationID uint, environments []string,
		filter string, query *q.Query, ts []tagmodels.TagSelector) (int, []*ListClusterResponse, error)
	ListClusterByNameFuzzily(ctx context.Context, environment,
		filter string, query *q.Query) (int, []*ListClusterWithFullResponse, error)
	ListUserClusterByNameFuzzily(ctx context.Context, environment,
		filter string, query *q.Query) (int, []*ListClusterWithFullResponse, error)
<<<<<<< HEAD
=======
	ListClusterWithExpiry(ctx context.Context, query *q.Query) ([]*ListClusterWithExpiryResponse, error)
	CreateCluster(ctx context.Context, applicationID uint, environment, region string,
		request *CreateClusterRequest, mergePatch bool) (*GetClusterResponse, error)
	UpdateCluster(ctx context.Context, clusterID uint,
		request *UpdateClusterRequest, mergePatch bool) (*GetClusterResponse, error)
	DeleteCluster(ctx context.Context, clusterID uint, hard bool) error
	DeleteClusterPods(ctx context.Context, clusterID uint, podName []string) (BatchResponse, error)
	GetClusterByName(ctx context.Context,
		clusterName string) (*GetClusterByNameResponse, error)
>>>>>>> 4640231b

	BuildDeploy(ctx context.Context, clusterID uint,
		request *BuildDeployRequest) (*BuildDeployResponse, error)
	Restart(ctx context.Context, clusterID uint) (*PipelinerunIDResponse, error)
	Deploy(ctx context.Context, clusterID uint, request *DeployRequest) (*PipelinerunIDResponse, error)
	Rollback(ctx context.Context, clusterID uint, request *RollbackRequest) (*PipelinerunIDResponse, error)
<<<<<<< HEAD
=======
	Next(ctx context.Context, clusterID uint) error
	GetContainerLog(ctx context.Context, clusterID uint, podName, containerName string, tailLines int) (
		<-chan string, error)
	Online(ctx context.Context, clusterID uint, r *ExecRequest) (ExecResponse, error)
	Offline(ctx context.Context, clusterID uint, r *ExecRequest) (ExecResponse, error)
>>>>>>> 4640231b
	FreeCluster(ctx context.Context, clusterID uint) error
	// InternalDeploy deploy only used by internal system
	InternalDeploy(ctx context.Context, clusterID uint,
		r *InternalDeployRequest) (_ *InternalDeployResponse, err error)

	Promote(ctx context.Context, clusterID uint) error
	Pause(ctx context.Context, clusterID uint) error
	Resume(ctx context.Context, clusterID uint) error
	Next(ctx context.Context, clusterID uint) error

	GetClusterStatus(ctx context.Context, clusterID uint) (_ *GetClusterStatusResponse, err error)
	Online(ctx context.Context, clusterID uint, r *ExecRequest) (ExecResponse, error)
	Offline(ctx context.Context, clusterID uint, r *ExecRequest) (ExecResponse, error)

	GetDiff(ctx context.Context, clusterID uint, refType, ref string) (*GetDiffResponse, error)
	GetContainerLog(ctx context.Context, clusterID uint, podName, containerName string, tailLines int) (
		<-chan string, error)
	DeleteClusterPods(ctx context.Context, clusterID uint, podName []string) (BatchResponse, error)
	GetClusterPods(ctx context.Context, clusterID uint, start, end int64) (*GetClusterPodsResponse, error)
	GetClusterPod(ctx context.Context, clusterID uint, podName string) (
		*GetClusterPodResponse, error)
<<<<<<< HEAD
	GetDashboard(ctx context.Context, clusterID uint) (*GetDashboardResponse, error)
	GetPodEvents(ctx context.Context, clusterID uint, podName string) (interface{}, error)
	GetContainers(ctx context.Context, clusterID uint, podName string) (interface{}, error)

	CreateClusterV2(ctx context.Context, applicationID uint, environment,
		region string, r *CreateClusterRequestV2, mergePatch bool) (*CreateClusterResponseV2, error)
	GetClusterV2(ctx context.Context, clusterID uint) (*GetClusterResponseV2, error)
	UpdateClusterV2(ctx context.Context, clusterID uint, r *UpdateClusterRequestV2, mergePatch bool) error
=======
	// InternalDeploy deploy only used by internal system
	InternalDeploy(ctx context.Context, clusterID uint,
		r *InternalDeployRequest) (_ *InternalDeployResponse, err error)
	GetGrafanaDashBoard(c *gin.Context, clusterID uint) (*GetGrafanaDashboardsResponse, error)
>>>>>>> 4640231b
}

type controller struct {
	clusterMgr           clustermanager.Manager
	clusterGitRepo       gitrepo.ClusterGitRepo
	applicationGitRepo   appgitrepo.ApplicationGitRepo2
	commitGetter         code.GitGetter
	cd                   cd.CD
	applicationMgr       appmanager.Manager
	applicationSvc       applicationservice.Service
	templateReleaseMgr   trmanager.Manager
	templateSchemaGetter templateschema.Getter
	outputGetter         output.Getter
	envMgr               envmanager.Manager
	envRegionMgr         environmentregionmapper.Manager
	regionMgr            regionmanager.Manager
	groupSvc             groupsvc.Service
	hook                 hook.Hook
	pipelinerunMgr       prmanager.Manager
	pipelineMgr          pipelinemanager.Manager
	tektonFty            factory.Factory
	registryFty          registryfty.Factory
	userManager          usermanager.Manager
	userSvc              usersvc.Service
	memberManager        member.Manager
	groupManager         groupmanager.Manager
	schemaTagManager     templateschematagmanager.Manager
	tagMgr               tagmanager.Manager
	grafanaService       grafanaservice.Service
	grafanaConfig        grafana.Config
}

var _ Controller = (*controller)(nil)

func NewController(config *config.Config, param *param.Param) Controller {
	return &controller{
		clusterMgr:           param.ClusterMgr,
		clusterGitRepo:       param.ClusterGitRepo,
		applicationGitRepo:   param.ApplicationGitRepo,
		commitGetter:         param.GitGetter,
		cd:                   param.Cd,
		applicationMgr:       param.ApplicationManager,
		applicationSvc:       param.ApplicationSvc,
		templateReleaseMgr:   param.TemplateReleaseManager,
		templateSchemaGetter: param.TemplateSchemaGetter,
		outputGetter:         param.OutputGetter,
		envMgr:               param.EnvMgr,
		envRegionMgr:         param.EnvRegionMgr,
		regionMgr:            param.RegionMgr,
		groupSvc:             param.GroupSvc,
		pipelinerunMgr:       param.PipelinerunMgr,
		pipelineMgr:          param.PipelineMgr,
		tektonFty:            param.TektonFty,
		registryFty:          registryfty.Fty,
		hook:                 param.Hook,
		userManager:          param.UserManager,
		userSvc:              param.UserSvc,
		memberManager:        param.MemberManager,
		groupManager:         param.GroupManager,
		schemaTagManager:     param.ClusterSchemaTagMgr,
		tagMgr:               param.TagManager,
		grafanaService:       param.GrafanaService,
		grafanaConfig:        config.GrafanaConfig,
	}
}

func (c *controller) postHook(ctx context.Context, eventType hook.EventType, content interface{}) {
	if c.hook != nil {
		event := hook.Event{
			EventType: eventType,
			Event:     content,
		}
		go c.hook.Push(ctx, event)
	}
}<|MERGE_RESOLUTION|>--- conflicted
+++ resolved
@@ -34,7 +34,6 @@
 	templateschematagmanager "g.hz.netease.com/horizon/pkg/templateschematag/manager"
 	usermanager "g.hz.netease.com/horizon/pkg/user/manager"
 	usersvc "g.hz.netease.com/horizon/pkg/user/service"
-	"github.com/gin-gonic/gin"
 )
 
 type Controller interface {
@@ -54,32 +53,14 @@
 		filter string, query *q.Query) (int, []*ListClusterWithFullResponse, error)
 	ListUserClusterByNameFuzzily(ctx context.Context, environment,
 		filter string, query *q.Query) (int, []*ListClusterWithFullResponse, error)
-<<<<<<< HEAD
-=======
 	ListClusterWithExpiry(ctx context.Context, query *q.Query) ([]*ListClusterWithExpiryResponse, error)
-	CreateCluster(ctx context.Context, applicationID uint, environment, region string,
-		request *CreateClusterRequest, mergePatch bool) (*GetClusterResponse, error)
-	UpdateCluster(ctx context.Context, clusterID uint,
-		request *UpdateClusterRequest, mergePatch bool) (*GetClusterResponse, error)
-	DeleteCluster(ctx context.Context, clusterID uint, hard bool) error
-	DeleteClusterPods(ctx context.Context, clusterID uint, podName []string) (BatchResponse, error)
-	GetClusterByName(ctx context.Context,
-		clusterName string) (*GetClusterByNameResponse, error)
->>>>>>> 4640231b
 
 	BuildDeploy(ctx context.Context, clusterID uint,
 		request *BuildDeployRequest) (*BuildDeployResponse, error)
 	Restart(ctx context.Context, clusterID uint) (*PipelinerunIDResponse, error)
 	Deploy(ctx context.Context, clusterID uint, request *DeployRequest) (*PipelinerunIDResponse, error)
 	Rollback(ctx context.Context, clusterID uint, request *RollbackRequest) (*PipelinerunIDResponse, error)
-<<<<<<< HEAD
-=======
-	Next(ctx context.Context, clusterID uint) error
-	GetContainerLog(ctx context.Context, clusterID uint, podName, containerName string, tailLines int) (
-		<-chan string, error)
-	Online(ctx context.Context, clusterID uint, r *ExecRequest) (ExecResponse, error)
-	Offline(ctx context.Context, clusterID uint, r *ExecRequest) (ExecResponse, error)
->>>>>>> 4640231b
+
 	FreeCluster(ctx context.Context, clusterID uint) error
 	// InternalDeploy deploy only used by internal system
 	InternalDeploy(ctx context.Context, clusterID uint,
@@ -97,25 +78,19 @@
 	GetDiff(ctx context.Context, clusterID uint, refType, ref string) (*GetDiffResponse, error)
 	GetContainerLog(ctx context.Context, clusterID uint, podName, containerName string, tailLines int) (
 		<-chan string, error)
+
 	DeleteClusterPods(ctx context.Context, clusterID uint, podName []string) (BatchResponse, error)
-	GetClusterPods(ctx context.Context, clusterID uint, start, end int64) (*GetClusterPodsResponse, error)
 	GetClusterPod(ctx context.Context, clusterID uint, podName string) (
 		*GetClusterPodResponse, error)
-<<<<<<< HEAD
-	GetDashboard(ctx context.Context, clusterID uint) (*GetDashboardResponse, error)
+
 	GetPodEvents(ctx context.Context, clusterID uint, podName string) (interface{}, error)
 	GetContainers(ctx context.Context, clusterID uint, podName string) (interface{}, error)
+	GetGrafanaDashBoard(c context.Context, clusterID uint) (*GetGrafanaDashboardsResponse, error)
 
 	CreateClusterV2(ctx context.Context, applicationID uint, environment,
 		region string, r *CreateClusterRequestV2, mergePatch bool) (*CreateClusterResponseV2, error)
 	GetClusterV2(ctx context.Context, clusterID uint) (*GetClusterResponseV2, error)
 	UpdateClusterV2(ctx context.Context, clusterID uint, r *UpdateClusterRequestV2, mergePatch bool) error
-=======
-	// InternalDeploy deploy only used by internal system
-	InternalDeploy(ctx context.Context, clusterID uint,
-		r *InternalDeployRequest) (_ *InternalDeployResponse, err error)
-	GetGrafanaDashBoard(c *gin.Context, clusterID uint) (*GetGrafanaDashboardsResponse, error)
->>>>>>> 4640231b
 }
 
 type controller struct {
