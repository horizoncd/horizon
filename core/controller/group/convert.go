--- conflicted
+++ resolved
@@ -1,11 +1,7 @@
 package group
 
 import (
-<<<<<<< HEAD
-=======
 	"sort"
-	"strconv"
->>>>>>> 69142694
 	"strings"
 
 	appmodels "g.hz.netease.com/horizon/pkg/application/models"
