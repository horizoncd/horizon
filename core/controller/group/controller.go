--- conflicted
+++ resolved
@@ -14,6 +14,7 @@
 	"g.hz.netease.com/horizon/pkg/group/manager"
 	"g.hz.netease.com/horizon/pkg/group/models"
 	"g.hz.netease.com/horizon/pkg/util/errors"
+
 	"gorm.io/gorm"
 )
 
@@ -327,10 +328,7 @@
 func (c *controller) CreateGroup(ctx context.Context, newGroup *NewGroup) (uint, error) {
 	const op = "group controller: create group"
 	groupEntity := convertNewGroupToGroup(newGroup)
-<<<<<<< HEAD
-=======
-
->>>>>>> 4dec3374
+
 	currentUser, err := user.FromContext(ctx)
 	if err != nil {
 		return 0, errors.E(op, http.StatusInternalServerError,
@@ -338,19 +336,12 @@
 	}
 	groupEntity.CreatedBy = currentUser.GetID()
 	groupEntity.UpdatedBy = currentUser.GetID()
-<<<<<<< HEAD
+
 	group, err := c.groupManager.Create(ctx, groupEntity)
-	if group == nil {
+	if err != nil {
 		return 0, err
 	}
-=======
-
-	group, err := c.groupManager.Create(ctx, groupEntity)
-	if err != nil {
-		return 0, err
-	}
-
->>>>>>> 4dec3374
+
 	return group.ID, err
 }
 
