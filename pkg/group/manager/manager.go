--- conflicted
+++ resolved
@@ -150,8 +150,6 @@
 	return m.groupDAO.ListWithoutPage(ctx, query)
 }
 
-<<<<<<< HEAD
-=======
 // checkApplicationExists check application is already exists under the same parent
 func (m manager) checkApplicationExists(ctx context.Context, group *models.Group) error {
 	apps, err := m.applicationDAO.GetByNamesUnderGroup(ctx,
@@ -170,7 +168,6 @@
 	return m.groupDAO.GetByNameOrPathUnderParent(ctx, name, path, parentID)
 }
 
->>>>>>> 69142694
 // formatListGroupQuery query info for listing groups under a parent group, order by updated_at desc by default
 func formatListGroupQuery(id uint, pageNumber, pageSize int) *q.Query {
 	query := q.New(q.KeyWords{
