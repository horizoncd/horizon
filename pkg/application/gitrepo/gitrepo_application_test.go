--- conflicted
+++ resolved
@@ -21,11 +21,14 @@
 	"token": "xxx",
 	"baseURL": "http://cicd.mockserver.org",
 	"rootGroupName": "xxx",
+	"rootGroupID": xxx
 }
 
 1. token is used for auth, see https://docs.gitlab.com/ee/user/profile/personal_access_tokens.html for more information.
 2. baseURL is the basic URL for gitlab.
 3. rootGroupName is a root group, our unit tests will do some operations under this group.
+4. rootGroupID is the ID for this root group.
+
 
 You can run this unit test just like this:
 
@@ -127,13 +130,15 @@
 }
 
 // nolint
-func TestMain(m *testing.M) {
+func testInit() {
 	var err error
+
 	ctx = context.WithValue(context.Background(), common.UserContextKey(), &userauth.DefaultInfo{
 		Name: "Tony",
 	})
 
 	param := os.Getenv("GITLAB_PARAMS_FOR_TEST")
+
 	if param == "" {
 		return
 	}
@@ -156,6 +161,8 @@
 		Name: "Tony",
 	})
 
+	rootGroupName = p.RootGroupName
+
 	if err := json.Unmarshal([]byte(pipelineJSONStr), &pipelineJSONBlob); err != nil {
 		panic(err)
 	}
@@ -169,37 +176,18 @@
 	if err := json.Unmarshal([]byte(applicationJSONStr2), &applicationJSONBlob2); err != nil {
 		panic(err)
 	}
-
-	os.Exit(m.Run())
-}
-
-<<<<<<< HEAD
+}
+
 func TestV2(t *testing.T) {
-	r := &gitRepo2{
-		gitlabLib: g,
-		repoConf: &gitlab.Repo{
-			Parent: &gitlab.Parent{
-				Path: fmt.Sprintf("%v/%v", rootGroupName, "applications"),
-				ID:   4280,
-			},
-			RecyclingParent: &gitlab.Parent{
-				Path: fmt.Sprintf("%v/%v", rootGroupName, "recycling-applications"),
-				ID:   4592,
-			},
-		},
-	}
-=======
-func Test(t *testing.T) {
-	r, err := NewApplicationGitlabRepo(ctx, rootGroup, g)
-	assert.Nil(t, err)
->>>>>>> dcc4a381
+	testInit()
+	r, err := NewApplicationGitlabRepo2(ctx, rootGroup, g)
+	assert.Nil(t, err)
 
 	defer func() {
 		_ = r.DeleteApplication(ctx, app, 1)
-		_ = g.DeleteGroup(ctx, fmt.Sprintf("%v/%v/%v-%v", rootGroupName, _recyclingApplications, app, 1))
+		_ = g.DeleteGroup(ctx, fmt.Sprintf("%v/%v/%v-%v", rootGroupName, "recycling-applications", app, 1))
 	}()
 
-<<<<<<< HEAD
 	versionV2 := "0.0.2"
 	environment := "test"
 	createReq := CreateOrUpdateRequest{
@@ -208,10 +196,7 @@
 		BuildConf:    pipelineJSONBlob,
 		TemplateConf: applicationJSONBlob,
 	}
-	err := r.CreateOrUpdateApplication(ctx, app, createReq)
-=======
-	err = r.CreateApplication(ctx, app, pipelineJSONBlob, applicationJSONBlob)
->>>>>>> dcc4a381
+	err = r.CreateOrUpdateApplication(ctx, app, createReq)
 	assert.Nil(t, err)
 
 	err = r.CreateOrUpdateApplication(ctx, app, createReq)
