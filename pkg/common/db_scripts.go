package common

/* sql about gitlab */
const (
	GitlabQuery       = "select * from gitlab where deleted_at is null"
	GitlabQueryByName = "select * from gitlab where name = ? and deleted_at is null"
)

/* sql about template */
const (
	TemplateQuery                      = "select * from template where deleted_at is null"
	TemplateReleaseQueryByTemplateName = "select * from template_release " +
		"where template_name = ? and deleted_at is null"
	TemplateReleaseQueryByTemplateNameAndName = "select * from template_release " +
		"where template_name = ? and name = ? and deleted_at is null"
)

/* sql about user */
const (
	// UserQueryByOIDC ...
	UserQueryByOIDC = "select * from user where oidc_id = ? and oidc_type = ?"
	UserSearch      = "select * from user where name like ? or full_name like ? or email like ? limit ? offset ?"
	UserSearchCount = "select count(1) from user where name like ? or full_name like ? or email like ?"
)

/* sql about member */
const (
	MemberQuerybyID   = "select * from member where id = ? and deleted_at is null"
	MemberSingleQuery = "select * from member where resource_type = ? and  resource_id = ? and member_type= ?" +
		"and member_info = ? and deleted_at is null"
	MemberSingleDelete = "update member set deleted_at = CURRENT_TIMESTAMP where ID = ?"
	MemberSelectAll    = "select * from member where resource_type = ? and resource_id = ? and deleted_at is null"
)

/* sql about group */
const (
	GroupQueryByParentIDAndName = "select * from `group` where parent_id = ? and name = ? and deleted_at is null"
	GroupQueryByParentIDAndPath = "select * from `group` where parent_id = ? and path = ? and deleted_at is null"
	GroupDelete                 = "update `group` set deleted_at = CURRENT_TIMESTAMP where id = ?"
	GroupUpdateBasic            = "update `group` set name = ?, path = ?, description = ?, visibility_level = ?, " +
		"updated_by = ? where id = ?"
	GroupUpdateParentID       = "update `group` set parent_id = ?, updated_by = ? where id = ?"
	GroupQueryByID            = "select * from `group` where id = ? and deleted_at is null"
	GroupQueryByIDs           = "select * from `group` where id in ? and deleted_at is null"
	GroupQueryByPaths         = "select * from `group` where path in ? and deleted_at is null"
	GroupQueryByNameFuzzily   = "select * from `group` where name like ? and deleted_at is null"
	GroupQueryByIDNameFuzzily = "select * from `group` " +
		"where traversal_ids like ? and name like ? and deleted_at is null"
	GroupUpdateTraversalIDs       = "update `group` set traversal_ids = ? where id = ? and deleted_at is null"
	GroupCountByParentID          = "select count(1) from `group` where parent_id = ? and deleted_at is null"
	GroupUpdateTraversalIDsPrefix = "update `group` set traversal_ids = replace(traversal_ids, ?, ?), updated_by = ? " +
		"where traversal_ids like ? and deleted_at is null"
	GroupQueryByNameOrPathUnderParent = "select * from `group` where parent_id = ? " +
		"and (name = ? or path = ?) and deleted_at is null"
	GroupQueryGroupChildren = "" +
		"select * from (select g.id, g.name, g.path, description, updated_at, 'group' as type from `group` g " +
		"where g.parent_id=? and g.deleted_at is null " +
		"union " +
		"select a.id, a.name, a.name as path, description, updated_at, 'application' as type from `application` a " +
		"where a.group_id=? and a.deleted_at is null) ga " +
		"order by ga.type desc,ga.updated_at desc limit ? offset ?"
	GroupQueryGroupChildrenCount = "" +
		"select count(1) from (select g.id, g.name, g.path, description, updated_at, 'group' as type from `group` g " +
		"where g.parent_id=? and g.deleted_at is null " +
		"union " +
		"select a.id, a.name, a.name as path, description, updated_at, 'application' as type from `application` a " +
		"where a.group_id=? and a.deleted_at is null) ga"
)

/* sql about application */
const (
	// ApplicationQueryByName ...
	ApplicationQueryByName            = "select * from application where name = ? and deleted_at is null"
	ApplicationQueryByFuzzily         = "select * from application where name like ? and deleted_at is null"
	ApplicationQueryByNamesUnderGroup = "select * from application where group_id = ? and name in ? " +
		"and deleted_at is null"
<<<<<<< HEAD
	ApplicationDeleteByName = "update application set deleted_at = CURRENT_TIMESTAMP where name = ?"
)

/* sql about k8sCluster */
const (
	// K8SClusterListAll ...
	K8SClusterListAll = "select * from k8s_cluster"
)

/* sql about environment */
const (
	// EnvironmentListAll ...
	EnvironmentListAll    = "select * from environment"
	EnvironmentListRegion = "select region from environment_region where env = ?"
	EnvironmentRegionGet  = "select * from environment_region where env = ? and region = ?"
)

/* sql about region */
const (
	// RegionListAll ...
	RegionListAll = "select * from region"
	RegionGet     = "select * from region r where r.region = ?"
=======
	ApplicationDeleteByName   = "update application set deleted_at = CURRENT_TIMESTAMP where name = ?"
	ApplicationCountByGroupID = "select count(1) from application where group_id = ? and deleted_at is null"
>>>>>>> ec6060bb
)<|MERGE_RESOLUTION|>--- conflicted
+++ resolved
@@ -74,8 +74,8 @@
 	ApplicationQueryByFuzzily         = "select * from application where name like ? and deleted_at is null"
 	ApplicationQueryByNamesUnderGroup = "select * from application where group_id = ? and name in ? " +
 		"and deleted_at is null"
-<<<<<<< HEAD
-	ApplicationDeleteByName = "update application set deleted_at = CURRENT_TIMESTAMP where name = ?"
+	ApplicationDeleteByName   = "update application set deleted_at = CURRENT_TIMESTAMP where name = ?"
+	ApplicationCountByGroupID = "select count(1) from application where group_id = ? and deleted_at is null"
 )
 
 /* sql about k8sCluster */
@@ -97,8 +97,4 @@
 	// RegionListAll ...
 	RegionListAll = "select * from region"
 	RegionGet     = "select * from region r where r.region = ?"
-=======
-	ApplicationDeleteByName   = "update application set deleted_at = CURRENT_TIMESTAMP where name = ?"
-	ApplicationCountByGroupID = "select count(1) from application where group_id = ? and deleted_at is null"
->>>>>>> ec6060bb
 )