package common

/* sql about template */
const (
	TemplateQuery                      = "select * from tb_template where deleted_ts = 0"
	TemplateReleaseQueryByTemplateName = "select * from tb_template_release " +
		"where template_name = ? and deleted_ts = 0"
	TemplateReleaseQueryByTemplateNameAndName = "select * from tb_template_release " +
		"where template_name = ? and name = ? and deleted_ts = 0"
)

/* sql about user */
const (
	// UserQueryByOIDC ...
	UserQueryByOIDC  = "select * from tb_user where oidc_type = ? and email = ?"
	UserQueryByEmail = "select * from tb_user where email = ? "
	UserListByEmail  = "select * from tb_user where email in ? "
	UserSearch       = "select * from tb_user where name like ? or full_name like ? or email like ? limit ? offset ?"
	UserSearchCount  = "select count(1) from tb_user where name like ? or full_name like ? or email like ?"
	UserGetByID      = "select * from tb_user where id in ?"
)

/* sql about member */
const (
	MemberQueryByID   = "select * from tb_member where id = ? and deleted_ts = 0"
	MemberSingleQuery = "select * from tb_member where resource_type = ? and  resource_id = ? and member_type= ?" +
<<<<<<< HEAD
		" and membername_id = ? and deleted_ts = 0"
	MemberSingleDelete = "update tb_member set deleted_ts = ? where ID = ?"
	MemberSelectAll    = "select * from tb_member where resource_type = ? and resource_id = ? and deleted_ts = 0"
=======
		" and membername_id = ? and deleted_at is null"
	MemberSingleDelete       = "update tb_member set deleted_at = CURRENT_TIMESTAMP where ID = ?"
	MemberSelectAll          = "select * from tb_member where resource_type = ? and resource_id = ? and deleted_at is null"
	MemberSelectByUserEmails = "select tb_member.* from tb_member join tb_user on tb_member.membername_id = tb_user.id" +
		" where tb_member.resource_type = ? and tb_member.resource_id = ? and tb_user.email in ?" +
		" and tb_member.member_type = 0 and tb_member.deleted_at is null and tb_user.deleted_at is null"
>>>>>>> 1833e766
	MemberListResource = "select resource_id from tb_member where resource_type = ? and" +
		" membername_id = ? and deleted_ts = 0"
)

/* sql about group */
const (
	GroupQueryByParentIDAndName = "select * from tb_group where parent_id = ? and name = ? and deleted_ts = 0"
	GroupQueryByParentIDAndPath = "select * from tb_group where parent_id = ? and path = ? and deleted_ts = 0"
	GroupDelete                 = "update tb_group set deleted_ts = ? where id = ?"
	GroupUpdateBasic            = "update tb_group set name = ?, path = ?, description = ?, visibility_level = ?, " +
		"updated_by = ? where id = ?"
	GroupUpdateParentID       = "update tb_group set parent_id = ?, updated_by = ? where id = ?"
	GroupQueryByID            = "select * from tb_group where id = ? and deleted_ts = 0"
	GroupQueryByIDs           = "select * from tb_group where id in ? and deleted_ts = 0"
	GroupQueryByPaths         = "select * from tb_group where path in ? and deleted_ts = 0"
	GroupQueryByNameFuzzily   = "select * from tb_group where name like ? and deleted_ts = 0"
	GroupQueryByIDNameFuzzily = "select * from tb_group " +
		"where traversal_ids like ? and name like ? and deleted_ts = 0"
	GroupAll                      = "select * from tb_group where deleted_ts = 0"
	GroupUpdateTraversalIDs       = "update tb_group set traversal_ids = ? where id = ? and deleted_ts = 0"
	GroupCountByParentID          = "select count(1) from tb_group where parent_id = ? and deleted_ts = 0"
	GroupUpdateTraversalIDsPrefix = "update tb_group set traversal_ids = replace(traversal_ids, ?, ?), updated_by = ? " +
		"where traversal_ids like ? and deleted_ts = 0"
	GroupQueryByNameOrPathUnderParent = "select * from tb_group where parent_id = ? " +
		"and (name = ? or path = ?) and deleted_ts = 0"
	GroupQueryGroupChildren = "" +
		"select * from (select g.id, g.name, g.path, description, updated_at, 'group' as type from tb_group g " +
		"where g.parent_id=? and g.deleted_ts = 0 " +
		"union " +
		"select a.id, a.name, a.name as path, description, updated_at, 'application' as type from tb_application a " +
		"where a.group_id=? and a.deleted_ts = 0) ga " +
		"order by ga.type desc,ga.updated_at desc limit ? offset ?"
	GroupQueryGroupChildrenCount = "" +
		"select count(1) from (select g.id, g.name, g.path, description, updated_at, 'group' as type from tb_group g " +
		"where g.parent_id=? and g.deleted_ts = 0 " +
		"union " +
		"select a.id, a.name, a.name as path, description, updated_at, 'application' as type from tb_application a " +
		"where a.group_id=? and a.deleted_ts = 0) ga"
	GroupQueryByTraversalID = "select * from tb_group where %s and deleted_ts = 0"
)

/* sql about application */
const (
	ApplicationQueryByIDs                  = "select * from tb_application where id in ? and deleted_ts = 0"
	ApplicationQueryByGroupIDs             = "select * from tb_application where group_id in ? and deleted_ts = 0"
	ApplicationQueryByID                   = "select * from tb_application where id = ? and deleted_ts = 0"
	ApplicationQueryByName                 = "select * from tb_application where name = ? and deleted_ts = 0"
	ApplicationQueryByFuzzily              = "select * from tb_application where name like ? and deleted_ts = 0"
	ApplicationQueryByFuzzilyCount         = "select count(1) from tb_application where name like ? and deleted_ts = 0"
	ApplicationQueryByFuzzilyAndPagination = "select * from tb_application where name like ? and deleted_ts = 0 " +
		"order by updated_at desc limit ? offset ?"
	ApplicationQueryByNamesUnderGroup = "select * from tb_application where group_id = ? and name in ? " +
		"and deleted_ts = 0"
	ApplicationDeleteByID                = "update tb_application set deleted_ts = ? where id = ?"
	ApplicationTransferByID              = "update tb_application set group_id = ? where id = ?"
	ApplicationCountByGroupID            = "select count(1) from tb_application where group_id = ? and deleted_ts = 0"
	ApplicationQueryByUserAndNameFuzzily = "select * from ( " +
		"select a.* from tb_application a join tb_member m on m.resource_id = a.id " +
		"where m.resource_type = 'applications' and m.member_type = '0' and m.membername_id = ? " +
		"and a.name like ? and a.deleted_ts = 0 and m.deleted_ts = 0 " +
		"union " +
		"select a.* from tb_application a where a.group_id in ? " +
		"and a.name like ? and a.deleted_ts = 0" +
		") da order by updated_at desc limit ? offset ?"
	ApplicationCountByUserAndNameFuzzily = "select count(1) from ( " +
		"select a.* from tb_application a join tb_member m on m.resource_id = a.id " +
		"where m.resource_type = 'applications' and m.member_type = '0' and m.membername_id = ? " +
		"and a.name like ? and a.deleted_ts = 0 and m.deleted_ts = 0 " +
		"union " +
		"select a.* from tb_application a where a.group_id in ? " +
		"and a.name like ? and a.deleted_ts = 0) da"
)

/* sql about k8sCluster */
const (
	// K8SClusterListAll ...
	K8SClusterListAll     = "select * from tb_k8s_cluster where deleted_ts = 0"
	K8SClusterGetByServer = "select * from tb_k8s_cluster where server = ? and deleted_ts = 0"
)

/* sql about harbor */
const (
	HarborListAll = "select * from tb_harbor where deleted_ts = 0"
	HarborGetByID = "select * from tb_harbor where id = ? and deleted_ts = 0"
)

/* sql about environment */
const (
	// EnvironmentListAll ...
	EnvironmentListAll    = "select * from tb_environment where deleted_ts = 0"
	EnvironmentListRegion = "select region_name from tb_environment_region " +
		"where environment_name = ? and disabled = 0 and deleted_ts = 0"
	EnvironmentRegionGet = "select * from tb_environment_region where" +
		" environment_name = ? and region_name = ? and deleted_ts = 0"
	EnvironmentRegionGetByID = "select * from tb_environment_region where id = ? and deleted_ts = 0"
)

/* sql about region */
const (
	// RegionListAll ...
	RegionListAll     = "select * from tb_region where deleted_ts = 0"
	RegionGetByName   = "select * from tb_region where name = ? and deleted_ts = 0"
	RegionListByNames = "select * from tb_region where name in ? and deleted_ts = 0"
)

/* sql about cluster */
const (
	ClusterQueryByID           = "select * from tb_cluster where id = ? and deleted_ts = 0"
	ClusterDeleteByID          = "update tb_cluster set deleted_ts = ? where id = ?"
	ClusterQueryByName         = "select * from tb_cluster where name = ? and deleted_ts = 0"
	ClusterListByApplicationID = "select * from tb_cluster where application_id = ? and deleted_ts = 0"
	ClusterQueryByApplication  = "select c.*, er.environment_name, er.region_name, " +
		"r.display_name as region_display_name from tb_cluster c " +
		"join tb_environment_region er on c.environment_region_id = er.id " +
		"join tb_region r on r.name = er.region_name " +
		"where c.application_id = ? " +
		"and c.name like ? and c.deleted_ts = 0 limit ? offset ?"
	ClusterCountByApplication = "select count(1) from tb_cluster c " +
		"join tb_environment_region er on c.environment_region_id = er.id " +
		"join tb_region r on r.name = er.region_name " +
		"where c.application_id = ? " +
		"and c.name like ? and c.deleted_ts = 0"
	ClusterQueryByApplicationAndEnvs = "select c.*, er.environment_name, er.region_name, " +
		"r.display_name as region_display_name from tb_cluster c " +
		"join tb_environment_region er on c.environment_region_id = er.id " +
		"join tb_region r on r.name = er.region_name " +
		"where c.application_id = ? and er.environment_name in ? " +
		"and c.name like ? and c.deleted_ts = 0 limit ? offset ?"
	ClusterCountByApplicationAndEnvs = "select count(1) from tb_cluster c " +
		"join tb_environment_region er on c.environment_region_id = er.id " +
		"join tb_region r on r.name = er.region_name " +
		"where c.application_id = ? and er.environment_name in ? " +
		"and c.name like ? and c.deleted_ts = 0"
	ClusterQueryByNameFuzzily = "select c.*, er.environment_name, er.region_name, " +
		"r.display_name as region_display_name from tb_cluster c " +
		"join tb_environment_region er on c.environment_region_id = er.id " +
		"join tb_region r on r.name = er.region_name " +
		"where %s c.name like ? and c.deleted_ts = 0 order by updated_at desc limit ? offset ?"
	ClusterCountByNameFuzzily = "select count(1) from tb_cluster c " +
		"join tb_environment_region er on c.environment_region_id = er.id " +
		"join tb_region r on r.name = er.region_name " +
		"where %s c.name like ? and c.deleted_ts = 0"
	ClusterQueryByEnvNameFuzzily = "select c.*, er.environment_name, er.region_name, " +
		"r.display_name as region_display_name from tb_cluster c " +
		"join tb_environment_region er on c.environment_region_id = er.id " +
		"join tb_region r on r.name = er.region_name " +
		"where %s er.environment_name = ? and c.name like ? and c.deleted_ts = 0 " +
		"order by updated_at desc limit ? offset ?"
	ClusterCountByEnvNameFuzzily = "select count(1) from tb_cluster c " +
		"join tb_environment_region er on c.environment_region_id = er.id " +
		"join tb_region r on r.name = er.region_name " +
		"where %s er.environment_name = ? and c.name like ? and c.deleted_ts = 0"
	ClusterQueryByClusterName        = "select * from tb_cluster where name = ? and deleted_ts = 0"
	ClusterQueryByUserAndNameFuzzily = "select * from (" +
		"select c.*, er.environment_name, er.region_name, r.display_name as region_display_name " +
		"from tb_cluster c join tb_member m on m.resource_id = c.id " +
		"join tb_environment_region er on c.environment_region_id = er.id  " +
		"join tb_region r on r.name = er.region_name " +
		"where %s m.resource_type = 'clusters' and m.member_type = '0' and m.membername_id = ? and c.name like ? " +
		"and c.deleted_ts = 0 and m.deleted_ts = 0 " +
		"union " +
		"select c.*, er.environment_name, er.region_name, r.display_name as region_display_name " +
		"from tb_cluster c " +
		"join tb_environment_region er on c.environment_region_id = er.id  " +
		"join tb_region r on r.name = er.region_name " +
		"where %s c.application_id in ? and c.name like ? and c.deleted_ts = 0) " +
		"dc order by updated_at desc limit ? offset ?"
	ClusterCountByUserAndNameFuzzily = "select count(1) from (" +
		"select c.*, er.environment_name, er.region_name, r.display_name as region_display_name " +
		"from tb_cluster c join tb_member m on m.resource_id = c.id " +
		"join tb_environment_region er on c.environment_region_id = er.id  " +
		"join tb_region r on r.name = er.region_name " +
		"where %s m.resource_type = 'clusters' and m.member_type = '0' and m.membername_id = ? and c.name like ? " +
		"and c.deleted_ts = 0 and m.deleted_ts = 0 " +
		"union " +
		"select c.*, er.environment_name, er.region_name, r.display_name as region_display_name " +
		"from tb_cluster c " +
		"join tb_environment_region er on c.environment_region_id = er.id  " +
		"join tb_region r on r.name = er.region_name " +
		"where %s c.application_id in ? and c.name like ? and c.deleted_ts = 0) dc"
	ClusterQueryByUserAndEnvAndNameFuzzily = "select * from (" +
		"select c.*, er.environment_name, er.region_name, r.display_name as region_display_name " +
		"from tb_cluster c join tb_member m on m.resource_id = c.id " +
		"join tb_environment_region er on c.environment_region_id = er.id  " +
		"join tb_region r on r.name = er.region_name " +
		"where %s m.resource_type = 'clusters' and m.member_type = '0' " +
		"and m.membername_id = ? and er.environment_name = ? and c.name like ? " +
		"and c.deleted_ts = 0 and m.deleted_ts = 0 " +
		"union " +
		"select c.*, er.environment_name, er.region_name, r.display_name as region_display_name " +
		"from tb_cluster c " +
		"join tb_environment_region er on c.environment_region_id = er.id  " +
		"join tb_region r on r.name = er.region_name " +
		"where %s c.application_id in ? and er.environment_name = ? and c.name like ? and c.deleted_ts = 0) " +
		"dc order by updated_at desc limit ? offset ?"
	ClusterCountByUserAndEnvAndNameFuzzily = "select count(1) from (" +
		"select c.*, er.environment_name, er.region_name, r.display_name as region_display_name " +
		"from tb_cluster c join tb_member m on m.resource_id = c.id " +
		"join tb_environment_region er on c.environment_region_id = er.id  " +
		"join tb_region r on r.name = er.region_name " +
		"where %s m.resource_type = 'clusters' and m.member_type = '0' " +
		"and m.membername_id = ? and er.environment_name = ? and c.name like ? " +
		"and c.deleted_ts = 0 and m.deleted_ts = 0 " +
		"union " +
		"select c.*, er.environment_name, er.region_name, r.display_name as region_display_name " +
		"from tb_cluster c " +
		"join tb_environment_region er on c.environment_region_id = er.id  " +
		"join tb_region r on r.name = er.region_name " +
		"where %s c.application_id in ? and er.environment_name = ? and c.name like ? and c.deleted_ts = 0) dc"
)

/* sql about pipelinerun */
const (
	PipelinerunGetByID                       = "select * from tb_pipelinerun where id = ?"
	PipelinerunDeleteByID                    = "delete from tb_pipelinerun where id = ?"
	PipelinerunUpdateConfigCommitByID        = "update tb_pipelinerun set config_commit = ? where id = ?"
	PipelinerunGetLatestByClusterIDAndAction = "select * from tb_pipelinerun where cluster_id = ? " +
		"and action = ? order by id desc limit 1"
	PipelinerunGetLatestSuccessByClusterID = "select * from tb_pipelinerun where cluster_id = ? and status = 'ok' and " +
		"git_commit != '' order by updated_at desc limit 1"
	PipelinerunUpdateResultByID = "update tb_pipelinerun set status = ?, s3_bucket = ?, log_object = ?, " +
		"pr_object = ?, started_at = ?, finished_at = ? where id = ?"

	PipelinerunGetByClusterID = "select * from tb_pipelinerun where cluster_id = ?" +
		" order by created_at desc limit ? offset ?"

	PipelinerunGetByClusterIDTotalCount = "select count(1) from tb_pipelinerun where cluster_id = ?"

	PipelinerunCanRollbackGetByClusterID = "select * from tb_pipelinerun where cluster_id = ?" +
		" and action != 'restart' and status = 'ok' order by created_at desc limit ? offset ?"

	PipelinerunCanRollbackGetByClusterIDTotalCount = "select count(1) - 1 from tb_pipelinerun " +
		"where cluster_id = ? and action != 'restart' and status = 'ok' "

	PipelinerunGetFirstCanRollbackByClusterID = "select * from tb_pipelinerun where cluster_id = ?" +
		" and action != 'restart' and status = 'ok' order by created_at desc limit 1 offset 0"
)

/* sql about cluster tag */
const (
	// ClusterTagListByClusterID ...
	ClusterTagListByClusterID          = "select * from tb_cluster_tag where cluster_id = ? order by id"
	ClusterTagDeleteAllByClusterID     = "delete from tb_cluster_tag where cluster_id = ?"
	ClusterTagDeleteByClusterIDAndKeys = "delete from tb_cluster_tag where cluster_id = ? and `tag_key` not in ?"
)

/* sql about cluster template tag */
const (
	ClusterTemplateSchemaTagListByClusterID = "select * from tb_cluster_template_schema_tag where cluster_id = ? " +
		"order by id"
	ClusterTemplateSchemaTagDeleteAllByClusterID     = "delete from tb_cluster_template_schema_tag where cluster_id = ?"
	ClusterTemplateSchemaTagDeleteByClusterIDAndKeys = "delete from tb_cluster_template_schema_tag where cluster_id = ?" +
		" and `tag_key` not in ?"
)

/* sql about application region */
const (
	ApplicationRegionListByApplicationID      = "select * from tb_application_region where application_id = ?"
	ApplicationRegionDeleteAllByApplicationID = "delete from tb_application_region where application_id = ?"
)<|MERGE_RESOLUTION|>--- conflicted
+++ resolved
@@ -24,18 +24,12 @@
 const (
 	MemberQueryByID   = "select * from tb_member where id = ? and deleted_ts = 0"
 	MemberSingleQuery = "select * from tb_member where resource_type = ? and  resource_id = ? and member_type= ?" +
-<<<<<<< HEAD
 		" and membername_id = ? and deleted_ts = 0"
-	MemberSingleDelete = "update tb_member set deleted_ts = ? where ID = ?"
-	MemberSelectAll    = "select * from tb_member where resource_type = ? and resource_id = ? and deleted_ts = 0"
-=======
-		" and membername_id = ? and deleted_at is null"
 	MemberSingleDelete       = "update tb_member set deleted_at = CURRENT_TIMESTAMP where ID = ?"
-	MemberSelectAll          = "select * from tb_member where resource_type = ? and resource_id = ? and deleted_at is null"
+	MemberSelectAll          = "select * from tb_member where resource_type = ? and resource_id = ? and deleted_ts = 0"
 	MemberSelectByUserEmails = "select tb_member.* from tb_member join tb_user on tb_member.membername_id = tb_user.id" +
 		" where tb_member.resource_type = ? and tb_member.resource_id = ? and tb_user.email in ?" +
-		" and tb_member.member_type = 0 and tb_member.deleted_at is null and tb_user.deleted_at is null"
->>>>>>> 1833e766
+		" and tb_member.member_type = 0 and tb_member.deleted_ts = 0 and tb_user.deleted_ts = 0"
 	MemberListResource = "select resource_id from tb_member where resource_type = ? and" +
 		" membername_id = ? and deleted_ts = 0"
 )
